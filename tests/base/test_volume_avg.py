--- conflicted
+++ resolved
@@ -2,7 +2,6 @@
 import pytest
 import discretize
 from discretize.utils import volume_average
-<<<<<<< HEAD
 from numpy.testing import assert_allclose
 
 
@@ -97,9 +96,9 @@
 
 
 def test_errors():
-    h1 = np.random.rand(16)
+    h1 = np.ones(16) + np.arange(16)
     h1 /= h1.sum()
-    h2 = np.random.rand(16)
+    h2 = np.ones(16) + 2 * np.arange(16)
     h2 /= h2.sum()
     mesh1D = discretize.TensorMesh([h1])
     mesh2D = discretize.TensorMesh([h1, h1])
@@ -122,464 +121,10 @@
         volume_average(mesh2D, mesh3D)
 
     model1 = np.random.randn(mesh2D.nC)
-    bad_model1 = np.random.randn(3)
-    bad_model2 = np.random.rand(1)
+    bad_model1 = np.array([-1, 2, 3])
+    bad_model2 = np.array([1])
     # gives input values with incorrect lengths
     with pytest.raises(ValueError):
         volume_average(mesh2D, mesh2, bad_model1)
     with pytest.raises(ValueError):
-        volume_average(mesh2D, mesh2, model1, bad_model2)
-=======
-from numpy.testing import assert_array_equal, assert_allclose
-
-
-class TestVolumeAverage(unittest.TestCase):
-    def test_tensor_to_tensor(self):
-        rng = np.random.default_rng(68723)
-        h1 = rng.random(16)
-        h1 /= h1.sum()
-        h2 = rng.random(16)
-        h2 /= h2.sum()
-
-        h1s = []
-        h2s = []
-        for i in range(3):
-            print(f"Tensor to Tensor {i+1}D: ", end="")
-            h1s.append(h1)
-            h2s.append(h2)
-            mesh1 = discretize.TensorMesh(h1s)
-            mesh2 = discretize.TensorMesh(h2s)
-
-            in_put = rng.random(mesh1.nC)
-            out_put = np.empty(mesh2.nC)
-            # test the three ways of calling...
-            out1 = volume_average(mesh1, mesh2, in_put, out_put)
-            assert_array_equal(out1, out_put)
-
-            out2 = volume_average(mesh1, mesh2, in_put)
-            assert_allclose(out1, out2)
-
-            Av = volume_average(mesh1, mesh2)
-            out3 = Av @ in_put
-            assert_allclose(out1, out3)
-
-            vol1 = np.sum(mesh1.cell_volumes * in_put)
-            vol2 = np.sum(mesh2.cell_volumes * out3)
-            print(vol1, vol2)
-            self.assertAlmostEqual(vol1, vol2)
-
-    def test_tree_to_tree(self):
-        rng = np.random.default_rng(68723)
-        h1 = rng.random(16)
-        h1 /= h1.sum()
-        h2 = rng.random(16)
-        h2 /= h2.sum()
-
-        h1s = [h1]
-        h2s = [h2]
-        insert_1 = [0.25]
-        insert_2 = [0.75]
-        for i in range(1, 3):
-            print(f"Tree to Tree {i+1}D: ", end="")
-            h1s.append(h1)
-            h2s.append(h2)
-            insert_1.append(0.25)
-            insert_2.append(0.75)
-            mesh1 = discretize.TreeMesh(h1s)
-            mesh1.insert_cells([insert_1], [4])
-            mesh2 = discretize.TreeMesh(h2s)
-            mesh2.insert_cells([insert_2], [4])
-
-            in_put = rng.random(mesh1.nC)
-            out_put = np.empty(mesh2.nC)
-            # test the three ways of calling...
-            out1 = volume_average(mesh1, mesh2, in_put, out_put)
-            assert_array_equal(out1, out_put)
-
-            out2 = volume_average(mesh1, mesh2, in_put)
-            assert_allclose(out1, out2)
-
-            Av = volume_average(mesh1, mesh2)
-            out3 = Av @ in_put
-            assert_allclose(out1, out3)
-
-            vol1 = np.sum(mesh1.cell_volumes * in_put)
-            vol2 = np.sum(mesh2.cell_volumes * out3)
-            print(vol1, vol2)
-            self.assertAlmostEqual(vol1, vol2)
-
-    def test_tree_to_tensor(self):
-        rng = np.random.default_rng(68723)
-        h1 = rng.random(16)
-        h1 /= h1.sum()
-        h2 = rng.random(16)
-        h2 /= h2.sum()
-
-        h1s = [h1]
-        h2s = [h2]
-        insert_1 = [0.25]
-        for i in range(1, 3):
-            print(f"Tree to Tensor {i+1}D: ", end="")
-            h1s.append(h1)
-            h2s.append(h2)
-            insert_1.append(0.25)
-            mesh1 = discretize.TreeMesh(h1s)
-            mesh1.insert_cells([insert_1], [4])
-            mesh2 = discretize.TensorMesh(h2s)
-
-            in_put = rng.random(mesh1.nC)
-            out_put = np.empty(mesh2.nC)
-            # test the three ways of calling...
-            out1 = volume_average(mesh1, mesh2, in_put, out_put)
-            assert_array_equal(out1, out_put)
-
-            out2 = volume_average(mesh1, mesh2, in_put)
-            assert_allclose(out1, out2)
-
-            Av = volume_average(mesh1, mesh2)
-            out3 = Av @ in_put
-            assert_allclose(out1, out3)
-
-            vol1 = np.sum(mesh1.cell_volumes * in_put)
-            vol2 = np.sum(mesh2.cell_volumes * out3)
-            print(vol1, vol2)
-            self.assertAlmostEqual(vol1, vol2)
-
-    def test_tensor_to_tree(self):
-        rng = np.random.default_rng(68723)
-        h1 = rng.random(16)
-        h1 /= h1.sum()
-        h2 = rng.random(16)
-        h2 /= h2.sum()
-
-        h1s = [h1]
-        h2s = [h2]
-        insert_2 = [0.75]
-        for i in range(1, 3):
-            print(f"Tensor to Tree {i+1}D: ", end="")
-            h1s.append(h1)
-            h2s.append(h2)
-            insert_2.append(0.75)
-            mesh1 = discretize.TensorMesh(h1s)
-            mesh2 = discretize.TreeMesh(h2s)
-            mesh2.insert_cells([insert_2], [4])
-
-            in_put = rng.random(mesh1.nC)
-            out_put = np.empty(mesh2.nC)
-            # test the three ways of calling...
-            out1 = volume_average(mesh1, mesh2, in_put, out_put)
-            assert_array_equal(out1, out_put)
-
-            out2 = volume_average(mesh1, mesh2, in_put)
-            assert_allclose(out1, out2)
-
-            Av = volume_average(mesh1, mesh2)
-            out3 = Av @ in_put
-            assert_allclose(out1, out3)
-
-            vol1 = np.sum(mesh1.cell_volumes * in_put)
-            vol2 = np.sum(mesh2.cell_volumes * out3)
-            print(vol1, vol2)
-            self.assertAlmostEqual(vol1, vol2)
-
-    def test_errors(self):
-        rng = np.random.default_rng(68723)
-        h1 = rng.random(16)
-        h1 /= h1.sum()
-        h2 = rng.random(16)
-        h2 /= h2.sum()
-        mesh1D = discretize.TensorMesh([h1])
-        mesh2D = discretize.TensorMesh([h1, h1])
-        mesh3D = discretize.TensorMesh([h1, h1, h1])
-
-        hr = np.r_[1, 1, 0.5]
-        hz = np.r_[2, 1]
-        meshCyl = discretize.CylindricalMesh([hr, 1, hz], np.r_[0.0, 0.0, 0.0])
-        mesh2 = discretize.TreeMesh([h2, h2])
-        mesh2.insert_cells([0.75, 0.75], [4])
-
-        with self.assertRaises(TypeError):
-            # Gives a wrong typed object to the function
-            volume_average(mesh1D, h1)
-        with self.assertRaises(NotImplementedError):
-            # Gives a wrong typed mesh
-            volume_average(meshCyl, mesh2)
-        with self.assertRaises(ValueError):
-            # Gives mismatching mesh dimensions
-            volume_average(mesh2D, mesh3D)
-
-        model1 = rng.standard_normal(mesh2D.nC)
-        bad_model1 = rng.standard_normal(3)
-        bad_model2 = rng.random(1)
-        # gives input values with incorrect lengths
-        with self.assertRaises(ValueError):
-            volume_average(mesh2D, mesh2, bad_model1)
-        with self.assertRaises(ValueError):
-            volume_average(mesh2D, mesh2, model1, bad_model2)
-
-    def test_tree_to_tree_same_base(self):
-        rng = np.random.default_rng(68723)
-        h1 = rng.random(16)
-        h1 /= h1.sum()
-
-        h1s = [h1]
-        insert_1 = [0.25]
-        insert_2 = [0.75]
-        for i in range(1, 3):
-            print(f"Tree to Tree {i+1}D: same base", end="")
-            h1s.append(h1)
-            insert_1.append(0.25)
-            insert_2.append(0.75)
-            mesh1 = discretize.TreeMesh(h1s)
-            mesh1.insert_cells([insert_1], [4])
-            mesh2 = discretize.TreeMesh(h1s)
-            mesh2.insert_cells([insert_2], [4])
-
-            in_put = rng.random(mesh1.nC)
-            out_put = np.empty(mesh2.nC)
-            # test the three ways of calling...
-            out1 = volume_average(mesh1, mesh2, in_put, out_put)
-            assert_array_equal(out1, out_put)
-
-            out2 = volume_average(mesh1, mesh2, in_put)
-            assert_allclose(out1, out2)
-
-            Av = volume_average(mesh1, mesh2)
-            out3 = Av @ in_put
-            assert_allclose(out1, out3)
-
-            vol1 = np.sum(mesh1.cell_volumes * in_put)
-            vol2 = np.sum(mesh2.cell_volumes * out3)
-            print(vol1, vol2)
-            self.assertAlmostEqual(vol1, vol2)
-
-    def test_tree_to_tensor_same_base(self):
-        rng = np.random.default_rng(867532)
-        h1 = rng.random(16)
-        h1 /= h1.sum()
-
-        h1s = [h1]
-        insert_1 = [0.25]
-        for i in range(1, 3):
-            print(f"Tree to Tensor {i+1}D same base: ", end="")
-            h1s.append(h1)
-            insert_1.append(0.25)
-            mesh1 = discretize.TreeMesh(h1s)
-            mesh1.insert_cells([insert_1], [4])
-            mesh2 = discretize.TensorMesh(h1s)
-
-            in_put = rng.random(mesh1.nC)
-            out_put = np.empty(mesh2.nC)
-            # test the three ways of calling...
-            out1 = volume_average(mesh1, mesh2, in_put, out_put)
-            assert_array_equal(out1, out_put)
-
-            out2 = volume_average(mesh1, mesh2, in_put)
-            assert_allclose(out1, out2)
-
-            Av = volume_average(mesh1, mesh2)
-            out3 = Av @ in_put
-            assert_allclose(out1, out3)
-
-            vol1 = np.sum(mesh1.cell_volumes * in_put)
-            vol2 = np.sum(mesh2.cell_volumes * out3)
-            print(vol1, vol2)
-            self.assertAlmostEqual(vol1, vol2)
-
-    def test_tensor_to_tree_same_base(self):
-        rng = np.random.default_rng(91)
-        h1 = rng.random(16)
-        h1 /= h1.sum()
-
-        h1s = [h1]
-        insert_2 = [0.75]
-        for i in range(1, 3):
-            print(f"Tensor to Tree {i+1}D same base: ", end="")
-            h1s.append(h1)
-            insert_2.append(0.75)
-            mesh1 = discretize.TensorMesh(h1s)
-            mesh2 = discretize.TreeMesh(h1s)
-            mesh2.insert_cells([insert_2], [4])
-
-            in_put = rng.random(mesh1.nC)
-            out_put = np.empty(mesh2.nC)
-            # test the three ways of calling...
-            out1 = volume_average(mesh1, mesh2, in_put, out_put)
-            assert_array_equal(out1, out_put)
-
-            out2 = volume_average(mesh1, mesh2, in_put)
-            assert_allclose(out1, out2)
-
-            Av = volume_average(mesh1, mesh2)
-            out3 = Av @ in_put
-            assert_allclose(out1, out3)
-
-            vol1 = np.sum(mesh1.cell_volumes * in_put)
-            vol2 = np.sum(mesh2.cell_volumes * out3)
-            print(vol1, vol2)
-            self.assertAlmostEqual(vol1, vol2)
-
-    def test_tensor_to_tensor_sub(self):
-        rng = np.random.default_rng(9867153)
-        h1 = np.ones(32)
-        h2 = np.ones(16)
-
-        h1s = []
-        h2s = []
-        for i in range(3):
-            print(f"Tensor to smaller Tensor {i+1}D: ", end="")
-            h1s.append(h1)
-            h2s.append(h2)
-            mesh1 = discretize.TensorMesh(h1s)
-            mesh2 = discretize.TensorMesh(h2s)
-
-            in_put = rng.random(mesh1.nC)
-            out_put = np.empty(mesh2.nC)
-            # test the three ways of calling...
-            out1 = volume_average(mesh1, mesh2, in_put, out_put)
-            assert_array_equal(out1, out_put)
-
-            out2 = volume_average(mesh1, mesh2, in_put)
-            assert_allclose(out1, out2)
-
-            Av = volume_average(mesh1, mesh2)
-            out3 = Av @ in_put
-            assert_allclose(out1, out3)
-
-            # get cells in extent of smaller mesh
-            cells = mesh1.gridCC < [16] * (i + 1)
-            if i > 0:
-                cells = np.all(cells, axis=1)
-
-            vol1 = np.sum(mesh1.cell_volumes[cells] * in_put[cells])
-            vol2 = np.sum(mesh2.cell_volumes * out3)
-            print(vol1, vol2)
-            self.assertAlmostEqual(vol1, vol2)
-
-    def test_tree_to_tree_sub(self):
-        rng = np.random.default_rng(987263)
-        h1 = np.ones(32)
-        h2 = np.ones(16)
-
-        h1s = [h1]
-        h2s = [h2]
-        insert_1 = [12]
-        insert_2 = [4]
-        for i in range(1, 3):
-            print(f"Tree to smaller Tree {i+1}D: ", end="")
-            h1s.append(h1)
-            h2s.append(h2)
-            insert_1.append(12)
-            insert_2.append(4)
-            mesh1 = discretize.TreeMesh(h1s)
-            mesh1.insert_cells([insert_1], [4])
-            mesh2 = discretize.TreeMesh(h2s)
-            mesh2.insert_cells([insert_2], [4])
-
-            in_put = rng.random(mesh1.nC)
-            out_put = np.empty(mesh2.nC)
-            # test the three ways of calling...
-            out1 = volume_average(mesh1, mesh2, in_put, out_put)
-            assert_array_equal(out1, out_put)
-
-            out2 = volume_average(mesh1, mesh2, in_put)
-            assert_allclose(out1, out2)
-
-            Av = volume_average(mesh1, mesh2)
-            out3 = Av @ in_put
-            assert_allclose(out1, out3)
-
-            # get cells in extent of smaller mesh
-            cells = mesh1.gridCC < [16] * (i + 1)
-            if i > 0:
-                cells = np.all(cells, axis=1)
-
-            vol1 = np.sum(mesh1.cell_volumes[cells] * in_put[cells])
-            vol2 = np.sum(mesh2.cell_volumes * out3)
-            print(vol1, vol2)
-            self.assertAlmostEqual(vol1, vol2)
-
-    def test_tree_to_tensor_sub(self):
-        rng = np.random.default_rng(5)
-        h1 = np.ones(32)
-        h2 = np.ones(16)
-
-        h1s = [h1]
-        insert_1 = [12]
-        h2s = [h2]
-        for i in range(1, 3):
-            print(f"Tree to smaller Tensor {i+1}D: ", end="")
-            h1s.append(h1)
-            h2s.append(h2)
-            insert_1.append(12)
-            mesh1 = discretize.TreeMesh(h1s)
-            mesh1.insert_cells([insert_1], [4])
-            mesh2 = discretize.TensorMesh(h2s)
-
-            in_put = rng.random(mesh1.nC)
-            out_put = np.empty(mesh2.nC)
-            # test the three ways of calling...
-            out1 = volume_average(mesh1, mesh2, in_put, out_put)
-            assert_array_equal(out1, out_put)
-
-            out2 = volume_average(mesh1, mesh2, in_put)
-            assert_allclose(out1, out2)
-
-            Av = volume_average(mesh1, mesh2)
-            out3 = Av @ in_put
-            assert_allclose(out1, out3)
-
-            # get cells in extent of smaller mesh
-            cells = mesh1.gridCC < [16] * (i + 1)
-            if i > 0:
-                cells = np.all(cells, axis=1)
-
-            vol1 = np.sum(mesh1.cell_volumes[cells] * in_put[cells])
-            vol2 = np.sum(mesh2.cell_volumes * out3)
-            print(vol1, vol2)
-            self.assertAlmostEqual(vol1, vol2)
-
-    def test_tensor_to_tree_sub(self):
-        rng = np.random.default_rng(1)
-        h1 = np.ones(32)
-        h2 = np.ones(16)
-
-        h1s = [h1]
-        h2s = [h2]
-        insert_2 = [4]
-        for i in range(1, 3):
-            print(f"Tensor to smaller Tree {i+1}D: ", end="")
-            h1s.append(h1)
-            h2s.append(h2)
-            insert_2.append(4)
-            mesh1 = discretize.TensorMesh(h1s)
-            mesh2 = discretize.TreeMesh(h2s)
-            mesh2.insert_cells([insert_2], [4])
-
-            in_put = rng.random(mesh1.nC)
-            out_put = np.empty(mesh2.nC)
-            # test the three ways of calling...
-            out1 = volume_average(mesh1, mesh2, in_put, out_put)
-            assert_array_equal(out1, out_put)
-
-            out2 = volume_average(mesh1, mesh2, in_put)
-            assert_allclose(out1, out2)
-
-            Av = volume_average(mesh1, mesh2)
-            out3 = Av @ in_put
-            assert_allclose(out1, out3)
-
-            # get cells in extent of smaller mesh
-            cells = mesh1.gridCC < [16] * (i + 1)
-            if i > 0:
-                cells = np.all(cells, axis=1)
-
-            vol1 = np.sum(mesh1.cell_volumes[cells] * in_put[cells])
-            vol2 = np.sum(mesh2.cell_volumes * out3)
-            print(vol1, vol2)
-            self.assertAlmostEqual(vol1, vol2)
-
-
-if __name__ == "__main__":
-    unittest.main()
->>>>>>> b8bdafb4
+        volume_average(mesh2D, mesh2, model1, bad_model2)