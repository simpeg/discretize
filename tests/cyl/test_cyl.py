import unittest
import numpy as np
import pytest

import discretize
from discretize import tests, utils

np.random.seed(13)


class TestCylSymmetricMesh(unittest.TestCase):
    def setUp(self):
        hx = np.r_[1, 1, 0.5]
        hz = np.r_[2, 1]
        self.mesh = discretize.CylindricalMesh([hx, 1, hz], np.r_[0.0, 0.0, 0.0])

<<<<<<< HEAD
    def test_dim(self):
        self.assertEqual(self.mesh.dim, 3)

    def test_nC(self):
        self.assertEqual(self.mesh.nC, 6)
        self.assertEqual(self.mesh.shape_cells[0], 3)
        self.assertEqual(self.mesh.shape_cells[1], 1)
        self.assertEqual(self.mesh.shape_cells[2], 2)
        self.assertEqual(self.mesh.vnC, (3, 1, 2))

    def test_nN(self):
        self.assertEqual(self.mesh.nN, 0)
        self.assertEqual(self.mesh.shape_nodes[0], 3)
        self.assertEqual(self.mesh.shape_nodes[1], 0)
        self.assertEqual(self.mesh.shape_nodes[2], 3)
        self.assertEqual(self.mesh.vnN, (3, 0, 3))

    def test_nF(self):
        self.assertEqual(self.mesh.nFx, 6)
        self.assertEqual(self.mesh.vnFx, (3, 1, 2))
        self.assertEqual(self.mesh.nFy, 0)
        self.assertEqual(self.mesh.vnFy, (3, 0, 2))
        self.assertEqual(self.mesh.nFz, 9)
        self.assertEqual(self.mesh.vnFz, (3, 1, 3))
        self.assertEqual(self.mesh.nF, 15)
        self.assertEqual(self.mesh.vnF, (6, 0, 9))

    def test_nE(self):
        self.assertEqual(self.mesh.nEx, 0)
        self.assertEqual(self.mesh.vnEx, (3, 0, 3))
        self.assertEqual(self.mesh.nEy, 9)
        self.assertEqual(self.mesh.vnEy, (3, 1, 3))
        self.assertEqual(self.mesh.nEz, 0)
        self.assertEqual(self.mesh.vnEz, (3, 0, 2))
        self.assertEqual(self.mesh.nE, 9)
        self.assertEqual(self.mesh.vnE, (0, 9, 0))

=======
>>>>>>> bfb9237d
    def test_vectorsCC(self):
        v = np.r_[0.5, 1.5, 2.25]
        self.assertEqual(np.linalg.norm((v - self.mesh.cell_centers_x)), 0)
        v = np.r_[0]
        self.assertEqual(np.linalg.norm((v - self.mesh.cell_centers_y)), 0)
        v = np.r_[1, 2.5]
        self.assertEqual(np.linalg.norm((v - self.mesh.cell_centers_z)), 0)

    def test_vectorsN(self):
        v = np.r_[1, 2, 2.5]
        self.assertEqual(np.linalg.norm((v - self.mesh.nodes_x)), 0)
        v = np.r_[0]
        self.assertEqual(np.linalg.norm((v - self.mesh.nodes_y)), 0)
        v = np.r_[0, 2, 3.0]
        self.assertEqual(np.linalg.norm((v - self.mesh.nodes_z)), 0)

    def test_edge(self):
        edge = np.r_[1, 2, 2.5, 1, 2, 2.5, 1, 2, 2.5] * 2 * np.pi
        self.assertEqual(np.linalg.norm((edge - self.mesh.edge_lengths)), 0)

    def test_area(self):
        r = np.r_[0, 1, 2, 2.5]
        a = r[1:] * 2 * np.pi
        areaX = np.r_[2 * a, a]
        a = (r[1:] ** 2 - r[:-1] ** 2) * np.pi
        areaZ = np.r_[a, a, a]
        area = np.r_[areaX, areaZ]
        self.assertEqual(np.linalg.norm((area - self.mesh.face_areas)), 0)

    def test_vol(self):
        r = np.r_[0, 1, 2, 2.5]
        a = (r[1:] ** 2 - r[:-1] ** 2) * np.pi
        vol = np.r_[2 * a, a]
        self.assertEqual(np.linalg.norm((vol - self.mesh.cell_volumes)), 0)

    def test_vol_simple(self):
        mesh = discretize.CylindricalMesh([1.0, 1.0, 1.0])
        self.assertEqual(mesh.cell_volumes, np.pi)

        mesh = discretize.CylindricalMesh([2.0, 1.0, 1.0])
        self.assertTrue(
            np.all(mesh.cell_volumes == np.pi * np.r_[0.5**2, 1 - 0.5**2])
        )

    def test_gridSizes(self):
        self.assertEqual(self.mesh.gridCC.shape, (self.mesh.nC, 3))
        self.assertEqual(self.mesh._nodes_full.shape, (9, 3))

        self.assertEqual(self.mesh.gridFx.shape, (self.mesh.nFx, 3))
        self.assertTrue(self.mesh.gridFy is None)
        self.assertEqual(self.mesh.gridFz.shape, (self.mesh.nFz, 3))

        self.assertTrue(self.mesh.gridEx is None)
        self.assertEqual(self.mesh.gridEy.shape, (self.mesh.nEy, 3))
        self.assertTrue(self.mesh.gridEz is None)

    def test_gridCC(self):
        x = np.r_[0.5, 1.5, 2.25, 0.5, 1.5, 2.25]
        y = np.zeros(6)
        z = np.r_[1, 1, 1, 2.5, 2.5, 2.5]
        G = np.c_[x, y, z]
        self.assertEqual(np.linalg.norm((G - self.mesh.gridCC).ravel()), 0)

    def test_gridN(self):
        x = np.r_[1, 2, 2.5, 1, 2, 2.5, 1, 2, 2.5]
        y = np.zeros(9)
        z = np.r_[0, 0, 0, 2, 2, 2, 3, 3, 3]
        G = np.c_[x, y, z]
        self.assertEqual(np.linalg.norm((G - self.mesh.gridN).ravel()), 0)

    def test_gridFx(self):
        x = np.r_[1, 2, 2.5, 1, 2, 2.5]
        y = np.zeros(6)
        z = np.r_[1, 1, 1, 2.5, 2.5, 2.5]
        G = np.c_[x, y, z]
        self.assertEqual(np.linalg.norm((G - self.mesh.gridFx).ravel()), 0)

    def test_gridFz(self):
        x = np.r_[0.5, 1.5, 2.25, 0.5, 1.5, 2.25, 0.5, 1.5, 2.25]
        y = np.zeros(9)
        z = np.r_[0, 0, 0, 2, 2, 2, 3, 3, 3.0]
        G = np.c_[x, y, z]
        self.assertEqual(np.linalg.norm((G - self.mesh.gridFz).ravel()), 0)

    def test_gridEy(self):
        x = np.r_[1, 2, 2.5, 1, 2, 2.5, 1, 2, 2.5]
        y = np.zeros(9)
        z = np.r_[0, 0, 0, 2, 2, 2, 3, 3, 3.0]
        G = np.c_[x, y, z]
        self.assertEqual(np.linalg.norm((G - self.mesh.gridEy).ravel()), 0)

    def test_lightOperators(self):
        self.assertTrue(self.mesh.nodal_gradient is None)

    def test_getInterpMatCartMesh_Cells(self):
        Mr = discretize.TensorMesh([100, 100, 2], x0="CC0")
        Mc = discretize.CylindricalMesh(
            [np.ones(10) / 5, 1, 10], x0="0C0", cartesian_origin=[-0.2, -0.2, 0]
        )

        mc = np.arange(Mc.nC)
        xr = np.linspace(0, 0.4, 50)
        xc = np.linspace(0, 0.4, 50) + 0.2
        Pr = Mr.get_interpolation_matrix(
            np.c_[xr, np.ones(50) * -0.2, np.ones(50) * 0.5], "CC"
        )
        Pc = Mc.get_interpolation_matrix(
            np.c_[xc, np.zeros(50), np.ones(50) * 0.5], "CC"
        )
        Pc2r = Mc.get_interpolation_matrix_cartesian_mesh(Mr, "CC")

        assert np.abs(Pr * (Pc2r * mc) - Pc * mc).max() < 1e-3

    def test_getInterpMatCartMesh_Cells2Nodes(self):
        Mr = discretize.TensorMesh([100, 100, 2], x0="CC0")
        Mc = discretize.CylindricalMesh(
            [np.ones(10) / 5, 1, 10], x0="0C0", cartesian_origin=[-0.2, -0.2, 0]
        )

        mc = np.arange(Mc.nC)
        xr = np.linspace(0, 0.4, 50)
        xc = np.linspace(0, 0.4, 50) + 0.2
        Pr = Mr.get_interpolation_matrix(
            np.c_[xr, np.ones(50) * -0.2, np.ones(50) * 0.5], "N"
        )
        Pc = Mc.get_interpolation_matrix(
            np.c_[xc, np.zeros(50), np.ones(50) * 0.5], "CC"
        )
        Pc2r = Mc.get_interpolation_matrix_cartesian_mesh(
            Mr, "CC", location_type_to="N"
        )

        assert np.abs(Pr * (Pc2r * mc) - Pc * mc).max() < 1e-3

    def test_getInterpMatCartMesh_Faces(self):
        Mr = discretize.TensorMesh([100, 100, 2], x0="CC0")
        Mc = discretize.CylindricalMesh(
            [np.ones(10) / 5, 1, 10], x0="0C0", cartesian_origin=[-0.2, -0.2, 0]
        )

        Pf = Mc.get_interpolation_matrix_cartesian_mesh(Mr, "F")
        mf = np.ones(Mc.nF)

        frect = Pf * mf

        fxcc = Mr.aveFx2CC * Mr.reshape(frect, "F", "Fx")
        fycc = Mr.aveFy2CC * Mr.reshape(frect, "F", "Fy")
        fzcc = Mr.reshape(frect, "F", "Fz")

        indX = utils.closest_points_index(Mr, [0.45, -0.2, 0.5])
        indY = utils.closest_points_index(Mr, [-0.2, 0.45, 0.5])

        TOL = 1e-2
        assert np.abs(float(fxcc[indX]) - 1) < TOL
        assert np.abs(float(fxcc[indY]) - 0) < TOL
        assert np.abs(float(fycc[indX]) - 0) < TOL
        assert np.abs(float(fycc[indY]) - 1) < TOL
        assert np.abs((fzcc - 1).sum()) < TOL

        mag = (fxcc**2 + fycc**2) ** 0.5
        dist = ((Mr.gridCC[:, 0] + 0.2) ** 2 + (Mr.gridCC[:, 1] + 0.2) ** 2) ** 0.5

        assert np.abs(mag[dist > 0.1].max() - 1) < TOL
        assert np.abs(mag[dist > 0.1].min() - 1) < TOL

    def test_getInterpMatCartMesh_Faces2Edges(self):
        Mr = discretize.TensorMesh([100, 100, 2], x0="CC0")
        Mc = discretize.CylindricalMesh(
            [np.ones(10) / 5, 1, 10], x0="0C0", cartesian_origin=[-0.2, -0.2, 0]
        )

        self.assertTrue((Mc.cartesian_origin == [-0.2, -0.2, 0]).all())

        Pf2e = Mc.get_interpolation_matrix_cartesian_mesh(Mr, "F", location_type_to="E")
        mf = np.ones(Mc.nF)

        ecart = Pf2e * mf

        excc = Mr.aveEx2CC * Mr.reshape(ecart, "E", "Ex")
        eycc = Mr.aveEy2CC * Mr.reshape(ecart, "E", "Ey")
        ezcc = Mr.reshape(ecart, "E", "Ez")

        indX = utils.closest_points_index(Mr, [0.45, -0.2, 0.5])
        indY = utils.closest_points_index(Mr, [-0.2, 0.45, 0.5])

        TOL = 1e-2
        assert np.abs(float(excc[indX]) - 1) < TOL
        assert np.abs(float(excc[indY]) - 0) < TOL
        assert np.abs(float(eycc[indX]) - 0) < TOL
        assert np.abs(float(eycc[indY]) - 1) < TOL
        assert np.abs((ezcc - 1).sum()) < TOL

        mag = (excc**2 + eycc**2) ** 0.5
        dist = ((Mr.gridCC[:, 0] + 0.2) ** 2 + (Mr.gridCC[:, 1] + 0.2) ** 2) ** 0.5

        assert np.abs(mag[dist > 0.1].max() - 1) < TOL
        assert np.abs(mag[dist > 0.1].min() - 1) < TOL

    def test_getInterpMatCartMesh_Edges(self):
        Mr = discretize.TensorMesh([100, 100, 2], x0="CC0")
        Mc = discretize.CylindricalMesh(
            [np.ones(10) / 5, 1, 10], x0="0C0", cartesian_origin=[-0.2, -0.2, 0]
        )

        Pe = Mc.get_interpolation_matrix_cartesian_mesh(Mr, "E")
        me = np.ones(Mc.nE)

        ecart = Pe * me

        excc = Mr.aveEx2CC * Mr.reshape(ecart, "E", "Ex")
        eycc = Mr.aveEy2CC * Mr.reshape(ecart, "E", "Ey")
        ezcc = Mr.aveEz2CC * Mr.reshape(ecart, "E", "Ez")

        indX = utils.closest_points_index(Mr, [0.45, -0.2, 0.5])
        indY = utils.closest_points_index(Mr, [-0.2, 0.45, 0.5])

        TOL = 1e-2
        assert np.abs(float(excc[indX]) - 0) < TOL
        assert np.abs(float(excc[indY]) + 1) < TOL
        assert np.abs(float(eycc[indX]) - 1) < TOL
        assert np.abs(float(eycc[indY]) - 0) < TOL
        assert np.abs(ezcc.sum()) < TOL

        mag = (excc**2 + eycc**2) ** 0.5
        dist = ((Mr.gridCC[:, 0] + 0.2) ** 2 + (Mr.gridCC[:, 1] + 0.2) ** 2) ** 0.5

        assert np.abs(mag[dist > 0.1].max() - 1) < TOL
        assert np.abs(mag[dist > 0.1].min() - 1) < TOL

    def test_getInterpMatCartMesh_Edges2Faces(self):
        Mr = discretize.TensorMesh([100, 100, 2], x0="CC0")
        Mc = discretize.CylindricalMesh(
            [np.ones(10) / 5, 1, 10], x0="0C0", cartesian_origin=[-0.2, -0.2, 0]
        )

        Pe2f = Mc.get_interpolation_matrix_cartesian_mesh(Mr, "E", location_type_to="F")
        me = np.ones(Mc.nE)

        frect = Pe2f * me

        excc = Mr.aveFx2CC * Mr.reshape(frect, "F", "Fx")
        eycc = Mr.aveFy2CC * Mr.reshape(frect, "F", "Fy")
        ezcc = Mr.reshape(frect, "F", "Fz")

        indX = utils.closest_points_index(Mr, [0.45, -0.2, 0.5])
        indY = utils.closest_points_index(Mr, [-0.2, 0.45, 0.5])

        TOL = 1e-2
        assert np.abs(float(excc[indX]) - 0) < TOL
        assert np.abs(float(excc[indY]) + 1) < TOL
        assert np.abs(float(eycc[indX]) - 1) < TOL
        assert np.abs(float(eycc[indY]) - 0) < TOL
        assert np.abs(ezcc.sum()) < TOL

        mag = (excc**2 + eycc**2) ** 0.5
        dist = ((Mr.gridCC[:, 0] + 0.2) ** 2 + (Mr.gridCC[:, 1] + 0.2) ** 2) ** 0.5

        assert np.abs(mag[dist > 0.1].max() - 1) < TOL
        assert np.abs(mag[dist > 0.1].min() - 1) < TOL

    def test_serialization(self):
        mesh = discretize.CylindricalMesh.deserialize(self.mesh.serialize())
        self.assertTrue(np.all(self.mesh.x0 == mesh.x0))
        self.assertTrue(np.all(self.mesh.shape_cells == mesh.shape_cells))
        self.assertTrue(np.all(self.mesh.h[0] == mesh.h[0]))
        self.assertTrue(np.all(self.mesh.h[1] == mesh.h[1]))
        self.assertTrue(np.all(self.mesh.h[2] == mesh.h[2]))
        self.assertTrue(np.all(self.mesh.gridCC == mesh.gridCC))


MESHTYPES = ["uniform_symmetric_CylMesh"]
call2 = lambda fun, xyz: fun(xyz[:, 0], xyz[:, 2])
call3 = lambda fun, xyz: fun(xyz[:, 0], xyz[:, 1], xyz[:, 2])
cyl_row2 = lambda g, xfun, yfun: np.c_[call2(xfun, g), call2(yfun, g)]
cyl_row3 = lambda g, xfun, yfun, zfun: np.c_[
    call3(xfun, g), call3(yfun, g), call3(zfun, g)
]
cylF2 = lambda M, fx, fy: np.vstack(
    (cyl_row2(M.gridFx, fx, fy), cyl_row2(M.gridFz, fx, fy))
)


class TestFaceDiv2D(tests.OrderTest):
    name = "FaceDiv"
    meshTypes = MESHTYPES
    meshDimension = 3

    def getError(self):
        funR = lambda r, z: np.sin(2.0 * np.pi * r)
        funZ = lambda r, z: np.sin(2.0 * np.pi * z)

        sol = lambda r, t, z: (
            2 * np.pi * r * np.cos(2 * np.pi * r) + np.sin(2 * np.pi * r)
        ) / r + 2 * np.pi * np.cos(2 * np.pi * z)

        Fc = cylF2(self.M, funR, funZ)
        Fc = np.c_[Fc[:, 0], np.zeros(self.M.nF), Fc[:, 1]]
        F = self.M.project_face_vector(Fc)

        divF = self.M.face_divergence.dot(F)
        divF_ana = call3(sol, self.M.gridCC)

        err = np.linalg.norm((divF - divF_ana), np.inf)
        return err

    def test_order(self):
        self.orderTest()


class TestEdgeCurl2D(tests.OrderTest):
    name = "EdgeCurl"
    meshTypes = MESHTYPES
    meshDimension = 3

    def getError(self):
        # To Recreate or change the functions:

        # import sympy
        # r, t, z = sympy.symbols('r, t, z')

        # fR = 0
        # fZ = 0
        # fT = sympy.sin(2.*sympy.pi*z)

        # print(1/r*sympy.diff(fZ, t) - sympy.diff(fT, z))
        # print(sympy.diff(fR, z) - sympy.diff(fZ, r))
        # print(1/r*(sympy.diff(r*fT, r) - sympy.diff(fR, t)))

        funT = lambda r, t, z: np.sin(2.0 * np.pi * z)

        solR = lambda r, z: -2.0 * np.pi * np.cos(2.0 * np.pi * z)
        solZ = lambda r, z: np.sin(2.0 * np.pi * z) / r

        E = call3(funT, self.M.gridEy)

        curlE = self.M.edge_curl.dot(E)

        Fc = cylF2(self.M, solR, solZ)
        Fc = np.c_[Fc[:, 0], np.zeros(self.M.nF), Fc[:, 1]]
        curlE_ana = self.M.project_face_vector(Fc)

        err = np.linalg.norm((curlE - curlE_ana), np.inf)
        return err

    def test_order(self):
        self.orderTest()


class TestCellGrad2D_Dirichlet(unittest.TestCase):
    # name = "Cell Grad 2 - Dirichlet"
    # meshTypes = MESHTYPES
    # meshDimension = 2
    # meshSizes = [8, 16, 32, 64]

    # def getError(self):
    #     #Test function
    #     fx = lambda x, z: -2*np.pi*np.sin(2*np.pi*x)*np.cos(2*np.pi*z)
    #     fz = lambda x, z: -2*np.pi*np.sin(2*np.pi*z)*np.cos(2*np.pi*x)
    #     sol = lambda x, z: np.cos(2*np.pi*x)*np.cos(2*np.pi*z)

    #     xc = call2(sol, self.M.gridCC)

    #     Fc = cylF2(self.M, fx, fz)
    #     Fc = np.c_[Fc[:, 0], np.zeros(self.M.nF), Fc[:, 1]]
    #     gradX_ana = self.M.project_face_vector(Fc)

    #     gradX = self.M.cell_gradient.dot(xc)

    #     err = np.linalg.norm((gradX-gradX_ana), np.inf)

    #     return err

    # def test_order(self):
    #     self.orderTest()

    def setUp(self):
        hx = np.random.rand(10)
        hz = np.random.rand(10)
        self.mesh = discretize.CylindricalMesh([hx, 1, hz])

    def test_NotImplementedError(self):
        with self.assertRaises(NotImplementedError):
            self.mesh.cell_gradient


class TestAveragingSimple(unittest.TestCase):
    def setUp(self):
        hx = np.random.rand(10)
        hz = np.random.rand(10)
        self.mesh = discretize.CylindricalMesh([hx, 1, hz])

    def test_simpleEdges(self):
        edge_vec = self.mesh.gridEy[:, 0]
        assert (
            np.linalg.norm(self.mesh.aveE2CC * edge_vec - self.mesh.gridCC[:, 0])
            < 1e-10
        )
        assert (
            np.linalg.norm(self.mesh.aveE2CCV * edge_vec - self.mesh.gridCC[:, 0])
            < 1e-10
        )

    def test_constantFaces(self):
        face_vec = np.hstack([self.mesh.gridFx[:, 0], self.mesh.gridFz[:, 0]])
        assert np.linalg.norm(
            self.mesh.aveF2CCV * face_vec - np.hstack(2 * [self.mesh.gridCC[:, 2]])
        )


class TestAveE2CC(tests.OrderTest):
    name = "aveE2CC"
    meshTypes = MESHTYPES
    meshDimension = 3
    meshSizes = [8, 16, 32, 64]

    def getError(self):
        fun = lambda r, t, z: np.sin(2.0 * np.pi * z) * np.sin(np.pi * r)

        E = call3(fun, self.M.gridEy)

        aveE = self.M.aveE2CC * E
        aveE_ana = call3(fun, self.M.gridCC)

        err = np.linalg.norm((aveE - aveE_ana), np.inf)
        return err

    def test_order(self):
        self.orderTest()


class TestAveE2CCV(tests.OrderTest):
    name = "aveE2CCV"
    meshTypes = MESHTYPES
    meshDimension = 3
    meshSizes = [8, 16, 32, 64]

    def getError(self):
        fun = lambda r, t, z: np.sin(2.0 * np.pi * z) * np.sin(2 * np.pi * r)

        E = call3(fun, self.M.gridEy)

        aveE = self.M.aveE2CCV * E
        aveE_ana = call3(fun, self.M.gridCC)

        err = np.linalg.norm((aveE - aveE_ana), np.inf)
        return err

    def test_order(self):
        self.orderTest()


class TestAveF2CCV(tests.OrderTest):
    name = "aveF2CCV"
    meshTypes = MESHTYPES
    meshDimension = 3

    def getError(self):
        funR = lambda r, z: np.sin(2.0 * np.pi * z) * np.sin(np.pi * r)
        funZ = lambda r, z: np.sin(3.0 * np.pi * z) * np.sin(2.0 * np.pi * r)

        Fc = cylF2(self.M, funR, funZ)
        Fc = np.c_[Fc[:, 0], np.zeros(self.M.nF), Fc[:, 1]]
        F = self.M.project_face_vector(Fc)

        aveF = self.M.aveF2CCV * F

        aveF_anaR = funR(self.M.gridCC[:, 0], self.M.gridCC[:, 2])
        aveF_anaZ = funZ(self.M.gridCC[:, 0], self.M.gridCC[:, 2])

        aveF_ana = np.hstack([aveF_anaR, aveF_anaZ])

        err = np.linalg.norm((aveF - aveF_ana), np.inf)
        return err

    def test_order(self):
        self.orderTest()


class TestAveF2CC(tests.OrderTest):
    name = "aveF2CC"
    meshTypes = MESHTYPES
    meshDimension = 3

    def getError(self):
        fun = lambda r, z: np.sin(2.0 * np.pi * z) * np.sin(np.pi * r)

        Fc = cylF2(self.M, fun, fun)
        Fc = np.c_[Fc[:, 0], np.zeros(self.M.nF), Fc[:, 1]]
        F = self.M.project_face_vector(Fc)

        aveF = self.M.aveF2CC * F
        aveF_ana = fun(self.M.gridCC[:, 0], self.M.gridCC[:, 2])

        err = np.linalg.norm((aveF - aveF_ana), np.inf)
        return err

    def test_order(self):
        self.orderTest()


# class TestInnerProducts2D(tests.OrderTest):
#     """Integrate an function over a unit cube domain using edgeInnerProducts and faceInnerProducts."""
#
#     meshTypes = MESHTYPES
#     meshDimension = 3
#     meshSizes = [4, 8, 16, 32, 64, 128]
#
#     def getError(self):
#         funR = lambda r, t, z: np.cos(2.0 * np.pi * z)
#         funT = lambda r, t, z: 0 * t
#         funZ = lambda r, t, z: np.sin(2.0 * np.pi * r)
#

#         call = lambda fun, xyz: fun(xyz[:, 0], xyz[:, 1], xyz[:, 2])

#         sigma1 = lambda r, t, z: z+1
#         sigma2 = lambda r, t, z: r*z+50
#         sigma3 = lambda r, t, z: 3+t*r
#         sigma4 = lambda r, t, z: 0.1*r*t*z
#         sigma5 = lambda r, t, z: 0.2*z*r*t
#         sigma6 = lambda r, t, z: 0.1*t

#         Gc = self.M.gridCC
#         if self.sigmaTest == 1:
#             sigma = np.c_[call(sigma1, Gc)]
#             analytic = 144877./360  # Found using sympy. z=5
#         elif self.sigmaTest == 2:
#             sigma = np.c_[call(sigma1, Gc), call(sigma2, Gc)]
#             analytic = 189959./120  # Found using sympy. z=5
#         elif self.sigmaTest == 3:
#             sigma = np.r_[call(sigma1, Gc), call(sigma2, Gc), call(sigma3, Gc)]
#             analytic = 781427./360  # Found using sympy. z=5

#         if self.location == 'edges':
#             E = call(funT, self.M.gridEy)
#             A = self.M.get_edge_inner_product(sigma)
#             numeric = E.T.dot(A.dot(E))
#         elif self.location == 'faces':
#             Fr = call(funR, self.M.gridFx)
#             Fz = call(funZ, self.M.gridFz)
#             A = self.M.get_face_inner_product(sigma)
#             F = np.r_[Fr, Fz]
#             numeric = F.T.dot(A.dot(F))

#         print(numeric)
#         err = np.abs(numeric - analytic)
#         return err

#     def test_order1_faces(self):
#         self.name = "2D Face Inner Product - Isotropic"
#         self.location = 'faces'
#         self.sigmaTest = 1
#         self.orderTest()


class TestCyl3DMesh(unittest.TestCase):
    def setUp(self):
        hx = np.r_[1, 1, 0.5]
        hy = np.r_[np.pi, np.pi]
        hz = np.r_[2, 1]
        self.mesh = discretize.CylindricalMesh([hx, hy, hz])

<<<<<<< HEAD
    def test_dim(self):
        self.assertEqual(self.mesh.dim, 3)

    def test_nC(self):
        self.assertEqual(self.mesh.shape_cells[0], 3)
        self.assertEqual(self.mesh.shape_cells[1], 2)
        self.assertEqual(self.mesh.shape_cells[2], 2)
        self.assertEqual(self.mesh.vnC, (3, 2, 2))

    def test_nN(self):
        self.assertEqual(self.mesh.nN, 21)
        self.assertEqual(self.mesh.shape_nodes[0], 4)
        self.assertEqual(self.mesh.shape_nodes[1], 2)
        self.assertEqual(self.mesh.shape_nodes[2], 3)
        self.assertEqual(self.mesh.vnN, (4, 2, 3))

    def test_nF(self):
        self.assertEqual(self.mesh.nFx, 12)
        self.assertEqual(self.mesh.vnFx, (3, 2, 2))
        self.assertEqual(self.mesh.nFy, 12)
        self.assertEqual(self.mesh.vnFy, (3, 2, 2))
        self.assertEqual(self.mesh.nFz, 18)
        self.assertEqual(self.mesh.vnFz, (3, 2, 3))
        self.assertEqual(self.mesh.nF, 42)
        self.assertEqual(self.mesh.vnF, (12, 12, 18))

    def test_nE(self):
        self.assertEqual(self.mesh.nEx, 18)
        self.assertEqual(self.mesh.vnEx, (3, 2, 3))
        self.assertEqual(self.mesh.nEy, 18)
        self.assertEqual(self.mesh.vnEy, (3, 2, 3))
        self.assertEqual(self.mesh.nEz, 12 + 2)
        self.assertEqual(self.mesh.vnEz, (4, 2, 2))
        self.assertEqual(self.mesh.nE, 50)
        self.assertEqual(self.mesh.vnE, (18, 18, 14))

=======
>>>>>>> bfb9237d
    def test_vectorsCC(self):
        v = np.r_[0.5, 1.5, 2.25]
        self.assertEqual(np.linalg.norm((v - self.mesh.cell_centers_x)), 0)
        v = np.r_[0, np.pi] + np.pi / 2
        self.assertEqual(np.linalg.norm((v - self.mesh.cell_centers_y)), 0)
        v = np.r_[1, 2.5]
        self.assertEqual(np.linalg.norm((v - self.mesh.cell_centers_z)), 0)

    def test_vectorsN(self):
        v = np.r_[0, 1, 2, 2.5]
        self.assertEqual(np.linalg.norm((v - self.mesh.nodes_x)), 0)
        v = np.r_[0.0, np.pi]
        self.assertEqual(np.linalg.norm((v - self.mesh.nodes_y)), 0)
        v = np.r_[0, 2, 3]
        self.assertEqual(np.linalg.norm((v - self.mesh.nodes_z)), 0)


def test_non_sym_errors():
    with pytest.raises(ValueError, match=r"more than 2\*pi."):
        discretize.CylindricalMesh([5, np.ones(8), 4])

    mesh = discretize.CylindricalMesh([5, 5, 5])
    # bad cartesian setter
    with pytest.raises(ValueError, match="cartesian origin"):
        mesh.cartesian_origin = [0, 1]

    # no cell gradients
    with pytest.raises(NotImplementedError, match="Cell Grad is not yet implemented."):
        mesh.cell_gradient_x

    # no cell gradients
    with pytest.raises(NotImplementedError, match="Cell Grad is not yet implemented."):
        mesh.stencil_cell_gradient_y

    # no cell gradients
    with pytest.raises(NotImplementedError, match="Cell Grad is not yet implemented."):
        mesh.stencil_cell_gradient_z

    # no cell gradients
    with pytest.raises(NotImplementedError, match="Cell Grad is not yet implemented."):
        mesh.stencil_cell_gradient

    # no cell gradients
    with pytest.raises(NotImplementedError, match="Cell Grad is not yet implemented."):
        mesh.cell_gradient

    # bad deflation key

    # no cell gradients
    with pytest.raises(ValueError, match="Location must be a grid location"):
        mesh._deflation_matrix("CCV")

    # bad location type
    with pytest.raises(ValueError, match="Unrecognized location type"):
        mesh.get_interpolation_matrix([0, 0, 0], "bad")

    with pytest.raises(
        NotImplementedError, match="for more complicated CylindricalMeshes"
    ):
        mesh.get_interpolation_matrix_cartesian_mesh([0, 0, 0], "edge_x")


def test_sym_errors():
    mesh = discretize.CylindricalMesh([5, 1, 5])
    # no full edge lengths for symmetric
    with pytest.raises(NotImplementedError):
        mesh._edge_lengths_full

    # no y faces
    with pytest.raises(
        AttributeError, match="There are no y-faces on the Cyl Symmetric mesh"
    ):
        mesh.face_y_areas

    # no x edges
    with pytest.raises(
        AttributeError, match="There are no x-edges on a cyl symmetric mesh"
    ):
        mesh.average_edge_x_to_cell

    # no z edges
    with pytest.raises(
        AttributeError, match="There are no z-edges on a cyl symmetric mesh"
    ):
        mesh.average_edge_z_to_cell

    # no items for symmetric
    with pytest.raises(ValueError, match="Symmetric CylindricalMesh does not support"):
        mesh.get_interpolation_matrix([0, 0, 0], "edges_x")


if __name__ == "__main__":
    unittest.main()<|MERGE_RESOLUTION|>--- conflicted
+++ resolved
@@ -14,46 +14,6 @@
         hz = np.r_[2, 1]
         self.mesh = discretize.CylindricalMesh([hx, 1, hz], np.r_[0.0, 0.0, 0.0])
 
-<<<<<<< HEAD
-    def test_dim(self):
-        self.assertEqual(self.mesh.dim, 3)
-
-    def test_nC(self):
-        self.assertEqual(self.mesh.nC, 6)
-        self.assertEqual(self.mesh.shape_cells[0], 3)
-        self.assertEqual(self.mesh.shape_cells[1], 1)
-        self.assertEqual(self.mesh.shape_cells[2], 2)
-        self.assertEqual(self.mesh.vnC, (3, 1, 2))
-
-    def test_nN(self):
-        self.assertEqual(self.mesh.nN, 0)
-        self.assertEqual(self.mesh.shape_nodes[0], 3)
-        self.assertEqual(self.mesh.shape_nodes[1], 0)
-        self.assertEqual(self.mesh.shape_nodes[2], 3)
-        self.assertEqual(self.mesh.vnN, (3, 0, 3))
-
-    def test_nF(self):
-        self.assertEqual(self.mesh.nFx, 6)
-        self.assertEqual(self.mesh.vnFx, (3, 1, 2))
-        self.assertEqual(self.mesh.nFy, 0)
-        self.assertEqual(self.mesh.vnFy, (3, 0, 2))
-        self.assertEqual(self.mesh.nFz, 9)
-        self.assertEqual(self.mesh.vnFz, (3, 1, 3))
-        self.assertEqual(self.mesh.nF, 15)
-        self.assertEqual(self.mesh.vnF, (6, 0, 9))
-
-    def test_nE(self):
-        self.assertEqual(self.mesh.nEx, 0)
-        self.assertEqual(self.mesh.vnEx, (3, 0, 3))
-        self.assertEqual(self.mesh.nEy, 9)
-        self.assertEqual(self.mesh.vnEy, (3, 1, 3))
-        self.assertEqual(self.mesh.nEz, 0)
-        self.assertEqual(self.mesh.vnEz, (3, 0, 2))
-        self.assertEqual(self.mesh.nE, 9)
-        self.assertEqual(self.mesh.vnE, (0, 9, 0))
-
-=======
->>>>>>> bfb9237d
     def test_vectorsCC(self):
         v = np.r_[0.5, 1.5, 2.25]
         self.assertEqual(np.linalg.norm((v - self.mesh.cell_centers_x)), 0)
@@ -616,45 +576,6 @@
         hz = np.r_[2, 1]
         self.mesh = discretize.CylindricalMesh([hx, hy, hz])
 
-<<<<<<< HEAD
-    def test_dim(self):
-        self.assertEqual(self.mesh.dim, 3)
-
-    def test_nC(self):
-        self.assertEqual(self.mesh.shape_cells[0], 3)
-        self.assertEqual(self.mesh.shape_cells[1], 2)
-        self.assertEqual(self.mesh.shape_cells[2], 2)
-        self.assertEqual(self.mesh.vnC, (3, 2, 2))
-
-    def test_nN(self):
-        self.assertEqual(self.mesh.nN, 21)
-        self.assertEqual(self.mesh.shape_nodes[0], 4)
-        self.assertEqual(self.mesh.shape_nodes[1], 2)
-        self.assertEqual(self.mesh.shape_nodes[2], 3)
-        self.assertEqual(self.mesh.vnN, (4, 2, 3))
-
-    def test_nF(self):
-        self.assertEqual(self.mesh.nFx, 12)
-        self.assertEqual(self.mesh.vnFx, (3, 2, 2))
-        self.assertEqual(self.mesh.nFy, 12)
-        self.assertEqual(self.mesh.vnFy, (3, 2, 2))
-        self.assertEqual(self.mesh.nFz, 18)
-        self.assertEqual(self.mesh.vnFz, (3, 2, 3))
-        self.assertEqual(self.mesh.nF, 42)
-        self.assertEqual(self.mesh.vnF, (12, 12, 18))
-
-    def test_nE(self):
-        self.assertEqual(self.mesh.nEx, 18)
-        self.assertEqual(self.mesh.vnEx, (3, 2, 3))
-        self.assertEqual(self.mesh.nEy, 18)
-        self.assertEqual(self.mesh.vnEy, (3, 2, 3))
-        self.assertEqual(self.mesh.nEz, 12 + 2)
-        self.assertEqual(self.mesh.vnEz, (4, 2, 2))
-        self.assertEqual(self.mesh.nE, 50)
-        self.assertEqual(self.mesh.vnE, (18, 18, 14))
-
-=======
->>>>>>> bfb9237d
     def test_vectorsCC(self):
         v = np.r_[0.5, 1.5, 2.25]
         self.assertEqual(np.linalg.norm((v - self.mesh.cell_centers_x)), 0)
