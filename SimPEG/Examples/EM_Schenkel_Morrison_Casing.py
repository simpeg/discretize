from __future__ import print_function
import matplotlib.pylab as plt
import numpy as np
from SimPEG import Mesh, Maps, Utils
from SimPEG.EM import FDEM
import time

try:
    from pymatsolver import PardisoSolver as Solver
except Exception:
<<<<<<< HEAD
    solver = SolverLU
=======
    from SimPEG import SolverLU as Solver
>>>>>>> 0c6e9e3d


def run(plotIt=True):
    """
        EM: Schenkel and Morrison Casing Model
        ======================================

        Here we create and run a FDEM forward simulation to calculate the
        vertical current inside a steel-cased. The model is based on the
        Schenkel and Morrison Casing Model, and the results are used in a 2016
        SEG abstract by Yang et al.

        .. code-block:: text

            Schenkel, C.J., and H.F. Morrison, 1990, Effects of well casing on
            potential field measurements using downhole current sources:
            Geophysical prospecting, 38, 663-686.


        The model consists of:

        - Air: Conductivity 1e-8 S/m, above z = 0
        - Background: conductivity 1e-2 S/m, below z = 0
        - Casing: conductivity 1e6 S/m
            - 300m long
            - radius of 0.1m
            - thickness of 6e-3m

        Inside the casing, we take the same conductivity as the background.

        We are using an EM code to simulate DC, so we use frequency low enough
        that the skin depth inside the casing is longer than the casing length
        (f = 1e-6 Hz). The plot produced is of the current inside the casing.

        These results are shown in the SEG abstract by Yang et al., 2016: 3D DC
        resistivity modeling of steel casing for reservoir monitoring using
        equivalent resistor network. The solver used to produce these results
        and achieve the CPU time of ~30s is Mumps, which was installed using
        pymatsolver_

        .. _pymatsolver: https://github.com/rowanc1/pymatsolver

        This example is on figshare:
        https://dx.doi.org/10.6084/m9.figshare.3126961.v1

        If you would use this example for a code comparison, or build upon it,
        a citation would be much appreciated!

    """

    # ------------------ MODEL ------------------
    sigmaair = 1e-8  # air
    sigmaback = 1e-2  # background
    sigmacasing = 1e6  # casing
    # sigmainside = sigmaback  # inside the casing

    casing_t = 0.006  # 1cm thickness
    casing_l = 300  # length of the casing

    casing_r = 0.1
    casing_a = casing_r - casing_t/2.  # inner radius
    casing_b = casing_r + casing_t/2.  # outer radius
    casing_z = np.r_[-casing_l, 0.]

    # ------------------ SURVEY PARAMETERS ------------------
    freqs = np.r_[1e-6]  # [1e-1, 1, 5] # frequencies
    dsz = -300  # down-hole z source location
    # src_loc = np.r_[0., 0., dsz]
    inf_loc = np.r_[0., 0., 1e4]

    print('Skin Depth: ', [(500./np.sqrt(sigmaback*_)) for _ in freqs])

    # ------------------ MESH ------------------
    # fine cells near well bore
    csx1, csx2 = 2e-3, 60.
    pfx1, pfx2 = 1.3, 1.3
    ncx1 = np.ceil(casing_b/csx1+2)

    # pad nicely to second cell size
    npadx1 = np.floor(np.log(csx2/csx1) / np.log(pfx1))
    hx1a = Utils.meshTensor([(csx1, ncx1)])
    hx1b = Utils.meshTensor([(csx1, npadx1, pfx1)])
    dx1 = sum(hx1a)+sum(hx1b)
    dx1 = np.floor(dx1/csx2)
    hx1b *= (dx1*csx2 - sum(hx1a))/sum(hx1b)

    # second chunk of mesh
    dx2 = 300.  # uniform mesh out to here
    ncx2 = np.ceil((dx2 - dx1)/csx2)
    npadx2 = 45
    hx2a = Utils.meshTensor([(csx2, ncx2)])
    hx2b = Utils.meshTensor([(csx2, npadx2, pfx2)])
    hx = np.hstack([hx1a, hx1b, hx2a, hx2b])

    # z-direction
    csz = 0.05
    nza = 10
    # cell size, number of core cells, number of padding cells in the
    # x-direction
    ncz, npadzu, npadzd = np.int(np.ceil(np.diff(casing_z)[0]/csz))+10, 68, 68
    # vector of cell widths in the z-direction
    hz = Utils.meshTensor([(csz, npadzd, -1.3), (csz, ncz),
                          (csz, npadzu, 1.3)])

    # Mesh
    mesh = Mesh.CylMesh([hx, 1., hz], [0., 0., -np.sum(hz[:npadzu+ncz-nza])])

    print('Mesh Extent xmax: {0:f},: zmin: {1:f}, zmax: {2:f}'.format(
        mesh.vectorCCx.max(), mesh.vectorCCz.min(), mesh.vectorCCz.max()
    ))
    print('Number of cells', mesh.nC)

    if plotIt is True:
        fig, ax = plt.subplots(1, 1, figsize=(6, 4))
        ax.set_title('Simulation Mesh')
        mesh.plotGrid(ax=ax)

    # Put the model on the mesh
    sigWholespace = sigmaback*np.ones((mesh.nC))

    sigBack = sigWholespace.copy()
    sigBack[mesh.gridCC[:, 2] > 0.] = sigmaair

    sigCasing = sigBack.copy()
    iCasingZ = ((mesh.gridCC[:, 2] <= casing_z[1]) &
                (mesh.gridCC[:, 2] >= casing_z[0]))
    iCasingX = ((mesh.gridCC[:, 0] >= casing_a) &
                (mesh.gridCC[:, 0] <= casing_b))
    iCasing = iCasingX & iCasingZ
    sigCasing[iCasing] = sigmacasing

    if plotIt is True:
        # plotting parameters
        xlim = np.r_[0., 0.2]
        zlim = np.r_[-350., 10.]
        clim_sig = np.r_[-8, 6]

        # plot models
        fig, ax = plt.subplots(1, 1, figsize=(4, 4))

        f = plt.colorbar(mesh.plotImage(np.log10(sigCasing), ax=ax)[0], ax=ax)
        ax.grid(which='both')
        ax.set_title('Log_10 (Sigma)')
        ax.set_xlim(xlim)
        ax.set_ylim(zlim)
        f.set_clim(clim_sig)

    # -------------- Sources --------------------
    # Define Custom Current Sources

    # surface source
    sg_x = np.zeros(mesh.vnF[0], dtype=complex)
    sg_y = np.zeros(mesh.vnF[1], dtype=complex)
    sg_z = np.zeros(mesh.vnF[2], dtype=complex)

    nza = 2  # put the wire two cells above the surface

    # vertically directed wire
    # hook it up to casing at the surface
    sgv_indx = ((mesh.gridFz[:, 0] > casing_a) &
                (mesh.gridFz[:, 0] < casing_a + csx1))
    sgv_indz = ((mesh.gridFz[:, 2] <= +csz*nza) &
                (mesh.gridFz[:, 2] >= -csz*2))
    sgv_ind = sgv_indx & sgv_indz
    sg_z[sgv_ind] = -1.

    # horizontally directed wire
    sgh_indx = ((mesh.gridFx[:, 0] > casing_a) &
                (mesh.gridFx[:, 0] <= inf_loc[2]))
    sgh_indz = ((mesh.gridFx[:, 2] > csz*(nza-0.5)) &
                (mesh.gridFx[:, 2] < csz*(nza+0.5)))
    sgh_ind = sgh_indx & sgh_indz
    sg_x[sgh_ind] = -1.

    # hook it up to casing at the surface
    sgv2_indx = ((mesh.gridFz[:, 0] >= mesh.gridFx[sgh_ind, 0].max()) &
                 (mesh.gridFz[:, 0] <= inf_loc[2]*1.2))
    sgv2_indz = ((mesh.gridFz[:, 2] <= +csz*nza) &
                 (mesh.gridFz[:, 2] >= -csz*2))
    sgv2_ind = sgv2_indx & sgv2_indz
    sg_z[sgv2_ind] = 1.

    # assemble the source
    sg = np.hstack([sg_x, sg_y, sg_z])
    sg_p = [FDEM.Src.RawVec_e([], _, sg/mesh.area) for _ in freqs]

    # downhole source
    dg_x = np.zeros(mesh.vnF[0], dtype=complex)
    dg_y = np.zeros(mesh.vnF[1], dtype=complex)
    dg_z = np.zeros(mesh.vnF[2], dtype=complex)

    # vertically directed wire
    dgv_indx = (mesh.gridFz[:, 0] < csx1)  # go through the center of the well
    dgv_indz = ((mesh.gridFz[:, 2] <= +csz*nza) &
                (mesh.gridFz[:, 2] > dsz + csz/2.))
    dgv_ind = dgv_indx & dgv_indz
    dg_z[dgv_ind] = -1.

    # couple to the casing downhole
    dgh_indx = mesh.gridFx[:, 0] < casing_a + csx1
    dgh_indz = (mesh.gridFx[:, 2] < dsz + csz) & (mesh.gridFx[:, 2] >= dsz)
    dgh_ind = dgh_indx & dgh_indz
    dg_x[dgh_ind] = 1.

    # horizontal part at surface
    dgh2_indx = mesh.gridFx[:, 0] <= inf_loc[2]*1.2
    dgh2_indz = sgh_indz.copy()
    dgh2_ind = dgh2_indx & dgh2_indz
    dg_x[dgh2_ind] = -1.

    # vertical part at surface
    dgv2_ind = sgv2_ind.copy()
    dg_z[dgv2_ind] = 1.

    # assemble the source
    dg = np.hstack([dg_x, dg_y, dg_z])
    dg_p = [FDEM.Src.RawVec_e([], _, dg/mesh.area) for _ in freqs]

    # ------------ Problem and Survey ---------------
    survey = FDEM.Survey(sg_p + dg_p)
    problem = FDEM.Problem3D_h(
        mesh,
        sigmaMap=Maps.IdentityMap(mesh),
        Solver=Solver
    )
    problem.pair(survey)

    # ------------- Solve ---------------------------
    t0 = time.time()
    fieldsCasing = problem.fields(sigCasing)
    print('Time to solve 2 sources', time.time() - t0)

    # Plot current

    # current density
    # jn0 = fieldsCasing[dg_p, 'j']
    # jn1 = fieldsCasing[sg_p, 'j']

    # current
    in0 = [mesh.area*fieldsCasing[dg_p, 'j'][:, i] for i in range(len(freqs))]
    in1 = [mesh.area*fieldsCasing[sg_p, 'j'][:, i] for i in range(len(freqs))]

    in0 = np.vstack(in0).T
    in1 = np.vstack(in1).T

    # integrate to get z-current inside casing
    inds_inx = ((mesh.gridFz[:, 0] >= casing_a) &
                (mesh.gridFz[:, 0] <= casing_b))
    inds_inz = (mesh.gridFz[:, 2] >= dsz) & (mesh.gridFz[:, 2] <= 0)
    inds_fz = inds_inx & inds_inz

    indsx = [False]*mesh.nFx
    inds = list(indsx) + list(inds_fz)

    in0_in = in0[np.r_[inds]]
    in1_in = in1[np.r_[inds]]
    z_in = mesh.gridFz[inds_fz, 2]

    in0_in = in0_in.reshape([in0_in.shape[0]//3, 3])
    in1_in = in1_in.reshape([in1_in.shape[0]//3, 3])
    z_in = z_in.reshape([z_in.shape[0]//3, 3])

    I0 = in0_in.sum(1).real
    I1 = in1_in.sum(1).real
    z_in = z_in[:, 0]

    if plotIt is True:
        fig, ax = plt.subplots(1, 2, figsize=(12, 4))

        ax[0].plot(z_in, np.absolute(I0), z_in, np.absolute(I1))
        ax[0].legend(['top casing', 'bottom casing'], loc='best')
        ax[0].set_title('Magnitude of Vertical Current in Casing')

        ax[1].semilogy(z_in, np.absolute(I0), z_in, np.absolute(I1))
        ax[1].legend(['top casing', 'bottom casing'], loc='best')
        ax[1].set_title('Magnitude of Vertical Current in Casing')
        ax[1].set_ylim([1e-2, 1.])


if __name__ == '__main__':
    run()
    plt.show()<|MERGE_RESOLUTION|>--- conflicted
+++ resolved
@@ -8,11 +8,7 @@
 try:
     from pymatsolver import PardisoSolver as Solver
 except Exception:
-<<<<<<< HEAD
-    solver = SolverLU
-=======
     from SimPEG import SolverLU as Solver
->>>>>>> 0c6e9e3d
 
 
 def run(plotIt=True):
@@ -67,7 +63,7 @@
     sigmaair = 1e-8  # air
     sigmaback = 1e-2  # background
     sigmacasing = 1e6  # casing
-    # sigmainside = sigmaback  # inside the casing
+    sigmainside = sigmaback  # inside the casing
 
     casing_t = 0.006  # 1cm thickness
     casing_l = 300  # length of the casing
@@ -80,7 +76,7 @@
     # ------------------ SURVEY PARAMETERS ------------------
     freqs = np.r_[1e-6]  # [1e-1, 1, 5] # frequencies
     dsz = -300  # down-hole z source location
-    # src_loc = np.r_[0., 0., dsz]
+    src_loc = np.r_[0., 0., dsz]
     inf_loc = np.r_[0., 0., 1e4]
 
     print('Skin Depth: ', [(500./np.sqrt(sigmaback*_)) for _ in freqs])
@@ -248,8 +244,8 @@
     # Plot current
 
     # current density
-    # jn0 = fieldsCasing[dg_p, 'j']
-    # jn1 = fieldsCasing[sg_p, 'j']
+    jn0 = fieldsCasing[dg_p, 'j']
+    jn1 = fieldsCasing[sg_p, 'j']
 
     # current
     in0 = [mesh.area*fieldsCasing[dg_p, 'j'][:, i] for i in range(len(freqs))]
