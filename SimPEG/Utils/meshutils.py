import numpy as np
from scipy import sparse as sp
from matutils import mkvc, ndgrid, sub2ind, sdiag
from codeutils import asArray_N_x_Dim
from codeutils import isScalar
import SimPEG

def exampleLrmGrid(nC, exType):
    assert type(nC) == list, "nC must be a list containing the number of nodes"
    assert len(nC) == 2 or len(nC) == 3, "nC must either two or three dimensions"
    exType = exType.lower()

    possibleTypes = ['rect', 'rotate']
    assert exType in possibleTypes, "Not a possible example type."

    if exType == 'rect':
        return list(ndgrid([np.cumsum(np.r_[0, np.ones(nx)/nx]) for nx in nC], vector=False))
    elif exType == 'rotate':
        if len(nC) == 2:
            X, Y = ndgrid([np.cumsum(np.r_[0, np.ones(nx)/nx]) for nx in nC], vector=False)
            amt = 0.5-np.sqrt((X - 0.5)**2 + (Y - 0.5)**2)
            amt[amt < 0] = 0
            return [X + (-(Y - 0.5))*amt, Y + (+(X - 0.5))*amt]
        elif len(nC) == 3:
            X, Y, Z = ndgrid([np.cumsum(np.r_[0, np.ones(nx)/nx]) for nx in nC], vector=False)
            amt = 0.5-np.sqrt((X - 0.5)**2 + (Y - 0.5)**2 + (Z - 0.5)**2)
            amt[amt < 0] = 0
            return [X + (-(Y - 0.5))*amt, Y + (-(Z - 0.5))*amt, Z + (-(X - 0.5))*amt]

def meshTensor(value):
    """
        **meshTensor** takes a list of numbers and tuples that have the form::

            mT = [ float, (cellSize, numCell), (cellSize, numCell, factor) ]

        For example, a time domain mesh code needs
        many time steps at one time::

            [(1e-5, 30), (1e-4, 30), 1e-3]

        Means take 30 steps at 1e-5 and then 30 more at 1e-4,
        and then one step of 1e-3.

        Tensor meshes can also be created by increase factors::

            [(10.0, 5, -1.3), (10.0, 50), (10.0, 5, 1.3)]

        When there is a third number in the tuple, it
        refers to the increase factor, if this number
        is negative this section of the tensor is flipped right-to-left.

        .. plot::

            from SimPEG import Mesh
            tx = [(10.0,10,-1.3),(10.0,40),(10.0,10,1.3)]
            ty = [(10.0,10,-1.3),(10.0,40)]
            M = Mesh.TensorMesh([tx, ty])
            M.plotGrid(showIt=True)

    """
    if type(value) is not list:
        raise Exception('meshTensor must be a list of scalars and tuples.')

    proposed = []
    for v in value:
        if isScalar(v):
            proposed += [float(v)]
        elif type(v) is tuple and len(v) == 2:
            proposed += [float(v[0])]*int(v[1])
        elif type(v) is tuple and len(v) == 3:
            start = float(v[0])
            num = int(v[1])
            factor = float(v[2])
            pad = ((np.ones(num)*np.abs(factor))**(np.arange(num)+1))*start
            if factor < 0: pad = pad[::-1]
            proposed += pad.tolist()
        else:
            raise Exception('meshTensor must contain only scalars and len(2) or len(3) tuples.')

    return np.array(proposed)

def closestPoints(mesh, pts, gridLoc='CC'):
    """
        Move a list of points to the closest points on a grid.

        :param simpeg.Mesh.BaseMesh mesh: The mesh
        :param numpy.ndarray pts: Points to move
        :param string gridLoc: ['CC', 'N', 'Fx', 'Fy', 'Fz', 'Ex', 'Ex', 'Ey', 'Ez']
        :rtype: numpy.ndarray
        :return: nodeInds
    """

    pts = asArray_N_x_Dim(pts, mesh.dim)
    grid = getattr(mesh, 'grid' + gridLoc)
    nodeInds = np.empty(pts.shape[0], dtype=int)

    for i, pt in enumerate(pts):
        nodeInds[i] = ((np.tile(pt, (grid.shape[0],1)) - grid)**2).sum(axis=1).argmin()

    return nodeInds

def readUBCTensorMesh(fileName):
    """
        ReadUBC 3DTensor mesh and generate 3D Tensor mesh in simpegTD

    """
    f = open(fileName, 'r')
    mesh = []
    for line in f:
        if any("*" in s for s in line.split()):
            tempa = []
            tempb = []
            for s in line.split():
                if ("*" in s):
                    tempb = map(float, s.split("*"))
                    for i in range(int(tempb[0])):
                        tempa.append(tempb[1])
                else:
                    tempa.append(float(s))
            mesh.append(tempa)
        else:
            aline = map(float, line.split())
            mesh.append(aline)

    f.close()

    hx = np.array(mesh[2])
    hy = np.array(mesh[3])
    hz = np.array(mesh[4])

    x0 = mesh[1][0]
    y0 = mesh[1][1]
    z0 = -(hz.sum()-mesh[1][2])

<<<<<<< HEAD
    mesh3D = SimPEG.Mesh.TensorMesh([hx, hy, hz], np.r_[x0, y0, z0])
=======
    from SimPEG import Mesh
    mesh3D = Mesh.TensorMesh([hx, hy, hz], np.r_[x0, y0, z0])
>>>>>>> 6adcce86

    return mesh3D

def readUBCTensorModel(fileName, mesh):
    """
        ReadUBC 3DTensor mesh model and generate 3D Tensor mesh model in simpegTD

    """
    f = open(fileName, 'r')
    model = np.array(map(float, f.readlines()))
    f.close()
    model = np.reshape(model, (mesh.nCz, mesh.nCx, mesh.nCy), order = 'F')
    model = model[::-1,:,:]
    model = np.transpose(model, (1, 2, 0))
<<<<<<< HEAD
    model = SimPEG.Utils.mkvc(model)
=======
    model = mkvc(model)
>>>>>>> 6adcce86

    return model

def writeUBCTensorMesh(mesh, fileName):
    """
        Writes a SimPEG TensorMesh to a UBC-GIF format mesh file.

        :param simpeg.Mesh.TensorMesh mesh: The mesh
        :param str fileName: File to write to
    """
    assert mesh.dim == 3
    s = ''
    s += '%i %i %i\n' %tuple(mesh.vnC)
    origin = mesh.x0
    origin.dtype = float
    origin[2] = origin[2]+mesh.hz.sum()
    s += '%.2f %.2f %.2f\n' %tuple(origin)
    s += ('%.2f '*mesh.nCx+'\n')%tuple(mesh.hx)
    s += ('%.2f '*mesh.nCy+'\n')%tuple(mesh.hy)
    s += ('%.2f '*mesh.nCz+'\n')%tuple(mesh.hz)
    f = open(fileName, 'w')
    f.write(s)
    f.close()

def writeUBCTensorModel(mesh, model, fileName):
    """
        Writes a model associated with a SimPEG TensorMesh
        to a UBC-GIF format model file.

        :param simpeg.Mesh.TensorMesh mesh: The mesh
        :param numpy.ndarray model: The model
        :param str fileName: File to write to
    """

    # Reshape to [z,y,x]
    model3D = np.reshape(model, mesh.vnC)
    # Permute to [z,x,y]
    model3D = np.swapaxes(model3D, 1, 2)
    # Flip z to positive down
    model3D = model3D[::-1,:,:]

    np.savetxt(fileName, mkvc(model3D))


if __name__ == '__main__':
    from SimPEG import Mesh
    import matplotlib.pyplot as plt
    tx = [(10.0,10,-1.3),(10.0,40),(10.0,10,1.3)]
    ty = [(10.0,10,-1.3),(10.0,40)]
    M = Mesh.TensorMesh([tx, ty])
    M.plotGrid()
    plt.gca().axis('tight')
    plt.show()<|MERGE_RESOLUTION|>--- conflicted
+++ resolved
@@ -3,7 +3,6 @@
 from matutils import mkvc, ndgrid, sub2ind, sdiag
 from codeutils import asArray_N_x_Dim
 from codeutils import isScalar
-import SimPEG
 
 def exampleLrmGrid(nC, exType):
     assert type(nC) == list, "nC must be a list containing the number of nodes"
@@ -132,12 +131,8 @@
     y0 = mesh[1][1]
     z0 = -(hz.sum()-mesh[1][2])
 
-<<<<<<< HEAD
-    mesh3D = SimPEG.Mesh.TensorMesh([hx, hy, hz], np.r_[x0, y0, z0])
-=======
     from SimPEG import Mesh
     mesh3D = Mesh.TensorMesh([hx, hy, hz], np.r_[x0, y0, z0])
->>>>>>> 6adcce86
 
     return mesh3D
 
@@ -152,11 +147,7 @@
     model = np.reshape(model, (mesh.nCz, mesh.nCx, mesh.nCy), order = 'F')
     model = model[::-1,:,:]
     model = np.transpose(model, (1, 2, 0))
-<<<<<<< HEAD
-    model = SimPEG.Utils.mkvc(model)
-=======
     model = mkvc(model)
->>>>>>> 6adcce86
 
     return model
 
