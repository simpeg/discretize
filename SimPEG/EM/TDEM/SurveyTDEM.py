--- conflicted
+++ resolved
@@ -1,10 +1,3 @@
-<<<<<<< HEAD
-from __future__ import print_function
-from SimPEG import Utils, Survey, np
-from SimPEG.Survey import BaseSurvey
-from SimPEG.EM.Utils import *
-from .BaseTDEM import FieldsTDEM
-=======
 from __future__ import division, print_function
 import SimPEG
 from SimPEG import np, Utils
@@ -12,7 +5,6 @@
 from scipy.constants import mu_0
 from SimPEG.EM.Utils import *
 import SrcTDEM as Src
->>>>>>> 20b324f0
 
 
 ####################################################
@@ -77,105 +69,9 @@
         if not adjoint:
             return P * v # Utils.mkvc(v[src, self.projField+'Deriv', :])
         elif adjoint:
-<<<<<<< HEAD
-            return P.T * v[src, self]
-
-
-class SrcTDEM(Survey.BaseSrc):
-    rxPair = RxTDEM
-    radius = None
-
-    def getInitialFields(self, mesh):
-        F0 = getattr(self, '_getInitialFields_' + self.srcType)(mesh)
-        return F0
-
-    def getJs(self, mesh, time):
-        return None
-
-
-class SrcTDEM_VMD_MVP(SrcTDEM):
-
-    def __init__(self,rxList,loc,waveformType="STEPOFF"):
-        self.loc = loc
-        self.waveformType = waveformType
-        SrcTDEM.__init__(self,rxList)
-
-    def getInitialFields(self, mesh):
-        """Vertical magnetic dipole, magnetic vector potential"""
-        if self.waveformType == "STEPOFF":
-            print(">> Step waveform: Non-zero initial condition")
-            if mesh._meshType is 'CYL':
-                if mesh.isSymmetric:
-                    MVP = MagneticDipoleVectorPotential(self.loc, mesh, 'Ey')
-                else:
-                    raise NotImplementedError('Non-symmetric cyl mesh not implemented yet!')
-            elif mesh._meshType is 'TENSOR':
-                MVP = MagneticDipoleVectorPotential(self.loc, mesh, ['Ex','Ey','Ez'])
-            else:
-                raise Exception('Unknown mesh for VMD')
-            return {"b": mesh.edgeCurl*MVP}
-        elif self.waveformType == "GENERAL":
-            print(">> General waveform: Zero initial condition")
-            return {"b": np.zeros(mesh.nF)}
-        else:
-            raise NotImplementedError("Only use STEPOFF or GENERAL")
-
-    def getMeS(self, mesh, MfMui):
-        if mesh._meshType is 'CYL':
-            if mesh.isSymmetric:
-                MVP = MagneticDipoleVectorPotential(self.loc, mesh, 'Ey')
-            else:
-                raise NotImplementedError('Non-symmetric cyl mesh not implemented yet!')
-        elif mesh._meshType is 'TENSOR':
-            MVP = MagneticDipoleVectorPotential(self.loc, mesh, ['Ex','Ey','Ez'])
-        else:
-            raise Exception('Unknown mesh for VMD')
-        return mesh.edgeCurl.T*MfMui*mesh.edgeCurl*MVP
-
-
-class SrcTDEM_CircularLoop_MVP(SrcTDEM):
-    def __init__(self,rxList,loc,radius,waveformType="STEPOFF"):
-        self.loc = loc
-        self.radius = radius
-        self.waveformType = waveformType
-        SrcTDEM.__init__(self,rxList)
-
-    def getInitialFields(self, mesh):
-        """Circular Loop, magnetic vector potential"""
-        if self.waveformType == "STEPOFF":
-            print(">> Step waveform: Non-zero initial condition")
-            if mesh._meshType is 'CYL':
-                if mesh.isSymmetric:
-                    MVP = MagneticLoopVectorPotential(self.loc, mesh, 'Ey', self.radius)
-                else:
-                    raise NotImplementedError('Non-symmetric cyl mesh not implemented yet!')
-            elif mesh._meshType is 'TENSOR':
-                MVP = MagneticLoopVectorPotential(self.loc, mesh, ['Ex','Ey','Ez'], self.radius)
-            else:
-                raise Exception('Unknown mesh for CircularLoop')
-            return {"b": mesh.edgeCurl*MVP}
-        elif self.waveformType == "GENERAL":
-            print(">> General waveform: Zero initial condition")
-            return {"b": np.zeros(mesh.nF)}
-        else:
-            raise NotImplementedError("Only use STEPOFF or GENERAL")
-
-    def getMeS(self, mesh, MfMui):
-        if mesh._meshType is 'CYL':
-            if mesh.isSymmetric:
-                MVP = MagneticLoopVectorPotential(self.loc, mesh, 'Ey', self.radius)
-            else:
-                raise NotImplementedError('Non-symmetric cyl mesh not implemented yet!')
-        elif mesh._meshType is 'TENSOR':
-            MVP = MagneticLoopVectorPotential(self.loc, mesh, ['Ex','Ey','Ez'], self.radius)
-        else:
-            raise Exception('Unknown mesh for CircularLoop')
-        return mesh.edgeCurl.T*MfMui*mesh.edgeCurl*MVP
-=======
             # dP_dF_T = P.T * v #[src, self]
             # newshape = (len(dP_dF_T)/timeMesh.nN, timeMesh.nN )
             return P.T * v # np.reshape(dP_dF_T, newshape, order='F')
->>>>>>> 20b324f0
 
 
 ####################################################
