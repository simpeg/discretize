<<<<<<< HEAD
from ProblemTDEM import BaseTDEMProblem, Problem3D_b, Problem3D_e
from FieldsTDEM import FieldsTDEM, Fields3D_b, Fields3D_e
from SurveyTDEM import Survey, Src, Rx
=======
from .ProblemTDEM import BaseTDEMProblem, Problem3D_b, Problem3D_e
from .FieldsTDEM import FieldsTDEM, Fields3D_b, Fields3D_e
from .SurveyTDEM import Survey, Src, Rx
>>>>>>> f8b0ea53
<|MERGE_RESOLUTION|>--- conflicted
+++ resolved
@@ -1,9 +1,3 @@
-<<<<<<< HEAD
-from ProblemTDEM import BaseTDEMProblem, Problem3D_b, Problem3D_e
-from FieldsTDEM import FieldsTDEM, Fields3D_b, Fields3D_e
-from SurveyTDEM import Survey, Src, Rx
-=======
 from .ProblemTDEM import BaseTDEMProblem, Problem3D_b, Problem3D_e
 from .FieldsTDEM import FieldsTDEM, Fields3D_b, Fields3D_e
-from .SurveyTDEM import Survey, Src, Rx
->>>>>>> f8b0ea53
+from .SurveyTDEM import Survey, Src, Rx