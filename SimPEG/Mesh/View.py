import numpy as np
from SimPEG.Utils import mkvc
try:
    import matplotlib.pyplot as plt
    import matplotlib
    from mpl_toolkits.mplot3d import Axes3D
except ImportError, e:
    print 'Trouble importing matplotlib.'


class TensorView(object):
    """
    Provides viewing functions for TensorMesh

    This class is inherited by TensorMesh
    """
    def __init__(self):
        pass

    # def components(self):

    #     plotAll = len(imageType) == 1
    #     options = {"direction":direction,"numbering":numbering,"annotationColor":annotationColor,"showIt":False}
    #     fig = plt.figure(figNum)
    #     # Determine the subplot number: 131, 121
    #     numPlots = 130 if plotAll else len(imageType)/2*10+100
    #     pltNum = 1
    #     fxyz = self.r(I,'F','F','M')
    #     if plotAll or 'Fx' in imageType:
    #         ax_x = plt.subplot(numPlots+pltNum)
    #         self.plotImage(fxyz[0], imageType='Fx', ax=ax_x, **options)
    #         pltNum +=1
    #     if plotAll or 'Fy' in imageType:
    #         ax_y = plt.subplot(numPlots+pltNum)
    #         self.plotImage(fxyz[1], imageType='Fy', ax=ax_y, **options)
    #         pltNum +=1
    #     if plotAll or 'Fz' in imageType:
    #         ax_z = plt.subplot(numPlots+pltNum)
    #         self.plotImage(fxyz[2], imageType='Fz', ax=ax_z, **options)
    #         pltNum +=1
    #     if showIt: plt.show()

    def plotImage(self, v, vType='CC', grid=False, view='real',
              ax=None, clim=None, showIt=False,
              pcolorOpts=None,
              streamOpts=None,
              gridOpts=None,
              numbering=True, annotationColor='w'
              ):
        """
        Mesh.plotImage(v)

        Plots scalar fields on the given mesh.

        Input:

        :param numpy.array v: vector

        Optional Inputs:

        :param str vType: type of vector ('CC','N','F','Fx','Fy','Fz','E','Ex','Ey','Ez')
        :param matplotlib.axes.Axes ax: axis to plot to
        :param bool showIt: call plt.show()

        3D Inputs:

        :param bool numbering: show numbering of slices, 3D only
        :param str annotationColor: color of annotation, e.g. 'w', 'k', 'b'

        .. plot::
            :include-source:

            from SimPEG import Mesh, np
            M = Mesh.TensorMesh([20, 20])
            v = np.sin(M.gridCC[:,0]*2*np.pi)*np.sin(M.gridCC[:,1]*2*np.pi)
            M.plotImage(v, showIt=True)

        .. plot::
            :include-source:

            from SimPEG import Mesh, np
            M = Mesh.TensorMesh([20,20,20])
            v = np.sin(M.gridCC[:,0]*2*np.pi)*np.sin(M.gridCC[:,1]*2*np.pi)*np.sin(M.gridCC[:,2]*2*np.pi)
            M.plotImage(v, annotationColor='k', showIt=True)

        """
        if pcolorOpts is None:
            pcolorOpts = {}
        if streamOpts is None:
            streamOpts = {'color':'k'}
        if gridOpts is None:
            gridOpts = {'color':'k'}

        if ax is None:
            fig = plt.figure()
            ax = plt.subplot(111)
        else:
            assert isinstance(ax,matplotlib.axes.Axes), "ax must be an Axes!"
            fig = ax.figure

        if self.dim == 1:
            if vType == 'CC':
                ph = ax.plot(self.vectorCCx, v, '-ro')
            elif vType == 'N':
                ph = ax.plot(self.vectorNx, v, '-bs')
            ax.set_xlabel("x")
            ax.axis('tight')
        elif self.dim == 2:
            return self._plotImage2D(v, vType=vType, grid=grid, view=view,
                                     ax=ax, clim=clim, showIt=showIt,
                                     pcolorOpts=pcolorOpts, streamOpts=streamOpts,
                                     gridOpts=gridOpts)
        elif self.dim == 3:
            # get copy of image and average to cell-centers is necessary
            if vType == 'CC':
                vc = v.reshape(self.vnC, order='F')
            elif vType == 'N':
                vc = (self.aveN2CC*v).reshape(self.vnC, order='F')
            elif vType in ['Fx', 'Fy', 'Fz', 'Ex', 'Ey', 'Ez']:
                aveOp = 'ave' + vType[0] + '2CCV'
                # n = getattr(self,'vn'+vType[0])
                # if 'x' in vType: v = np.r_[v,np.zeros(n[1]),np.zeros(n[2])]
                # if 'y' in vType: v = np.r_[np.zeros(n[0]),v,np.zeros(n[2])]
                # if 'z' in vType: v = np.r_[np.zeros(n[0]),np.zeros(n[1]),v]
                v = getattr(self,aveOp)*v # average to cell centers
                ind_xyz = {'x':0,'y':1,'z':2}[vType[1]]
                vc = self.r(v.reshape((self.nC,-1),order='F'), 'CC','CC','M')[ind_xyz]

            # determine number oE slices in x and y dimension
            nX = np.ceil(np.sqrt(self.nCz))
            nY = np.ceil(self.nCz/nX)

            #  allocate space for montage
            nCx = self.nCx
            nCy = self.nCy

            C = np.zeros((nX*nCx,nY*nCy))

            for iy in range(int(nY)):
                for ix in range(int(nX)):
                    iz = ix + iy*nX
                    if iz < self.nCz:
                        C[ix*nCx:(ix+1)*nCx, iy*nCy:(iy+1)*nCy] = vc[:, :, iz]
                    else:
                        C[ix*nCx:(ix+1)*nCx, iy*nCy:(iy+1)*nCy] = np.nan

            C = np.ma.masked_where(np.isnan(C), C)
            xx = np.r_[0, np.cumsum(np.kron(np.ones((nX, 1)), self.hx).ravel())]
            yy = np.r_[0, np.cumsum(np.kron(np.ones((nY, 1)), self.hy).ravel())]
            # Plot the mesh

            if clim is None:
                clim = [C.min(),C.max()]
            ph = ax.pcolormesh(xx, yy, C.T, vmin=clim[0], vmax=clim[1])
            # Plot the lines
            gx =  np.arange(nX+1)*(self.vectorNx[-1]-self.x0[0])
            gy =  np.arange(nY+1)*(self.vectorNy[-1]-self.x0[1])
            # Repeat and seperate with NaN
            gxX = np.c_[gx, gx, gx+np.nan].ravel()
            gxY = np.kron(np.ones((nX+1, 1)), np.array([0, sum(self.hy)*nY, np.nan])).ravel()
            gyX = np.kron(np.ones((nY+1, 1)), np.array([0, sum(self.hx)*nX, np.nan])).ravel()
            gyY = np.c_[gy, gy, gy+np.nan].ravel()
            ax.plot(gxX, gxY, annotationColor+'-', linewidth=2)
            ax.plot(gyX, gyY, annotationColor+'-', linewidth=2)
            ax.axis('tight')

            if numbering:
                pad = np.sum(self.hx)*0.04
                for iy in range(int(nY)):
                    for ix in range(int(nX)):
                        iz = ix + iy*nX
                        if iz < self.nCz:
                            ax.text((ix+1)*(self.vectorNx[-1]-self.x0[0])-pad,(iy)*(self.vectorNy[-1]-self.x0[1])+pad,
                                     '#%i'%iz,color=annotationColor,verticalalignment='bottom',horizontalalignment='right',size='x-large')

        ax.set_title(vType)
        if showIt: plt.show()
        return ph

    def plotSlice(self, v, vType='CC',
                  normal='Z', ind=None, grid=False, view='real',
                  ax=None, clim=None, showIt=False,
                  pcolorOpts=None,
                  streamOpts=None,
                  gridOpts=None
                  ):

        """
        Plots a slice of a 3D mesh.

        .. plot::

            from SimPEG import *
            hx = [(5,2,-1.3),(2,4),(5,2,1.3)]
            hy = [(2,2,-1.3),(2,6),(2,2,1.3)]
            hz = [(2,2,-1.3),(2,6),(2,2,1.3)]
            M = Mesh.TensorMesh([hx,hy,hz])
            q = np.zeros(M.vnC)
            q[[4,4],[4,4],[2,6]]=[-1,1]
            q = Utils.mkvc(q)
            A = M.faceDiv*M.cellGrad
            b = Solver(A) * (q)
            M.plotSlice(M.cellGrad*b, 'F', view='vec', grid=True, showIt=True, pcolorOpts={'alpha':0.8})

        """
        if pcolorOpts is None:
            pcolorOpts = {}
        if streamOpts is None:
            streamOpts = {'color':'k'}
        if gridOpts is None:
            gridOpts = {'color':'k', 'alpha':0.5}
        if type(vType) in [list, tuple]:
            assert ax is None, "cannot specify an axis to plot on with this function."
            fig, axs = plt.subplots(1,len(vType))
            out = []
            for vTypeI, ax in zip(vType, axs):
                out += [self.plotSlice(v,vType=vTypeI, normal=normal, ind=ind, grid=grid, view=view, ax=ax, clim=clim, showIt=False, pcolorOpts=pcolorOpts, streamOpts=streamOpts, gridOpts=gridOpts)]
            return out
        viewOpts = ['real','imag','abs','vec']
        normalOpts = ['X', 'Y', 'Z']
        vTypeOpts = ['CC', 'CCv','N','F','E','Fx','Fy','Fz','E','Ex','Ey','Ez']

        # Some user error checking
        assert vType in vTypeOpts, "vType must be in ['%s']" % "','".join(vTypeOpts)
        assert self.dim == 3, 'Must be a 3D mesh. Use plotImage.'
        assert view in viewOpts, "view must be in ['%s']" % "','".join(viewOpts)
        assert normal in normalOpts, "normal must be in ['%s']" % "','".join(normalOpts)
        assert type(grid) is bool, 'grid must be a boolean'

        szSliceDim = getattr(self, 'nC'+normal.lower()) #: Size of the sliced dimension
        if ind is None: ind = int(szSliceDim/2)
        assert type(ind) in [int, long], 'ind must be an integer'

        assert not (v.dtype == complex and view == 'vec'), 'Can not plot a complex vector.'
        # The slicing and plotting code!!

        def getIndSlice(v):
            if   normal == 'X': v = v[ind,:,:]
            elif normal == 'Y': v = v[:,ind,:]
            elif normal == 'Z': v = v[:,:,ind]
            return v

        def doSlice(v):
            if vType == 'CC':
                return getIndSlice(self.r(v,'CC','CC','M'))
            elif vType == 'CCv':
                assert view == 'vec', 'Other types for CCv not supported'
            else:
                # Now just deal with 'F' and 'E' (x,y,z, maybe...)
                aveOp = 'ave' + vType + ('2CCV' if view == 'vec' else '2CC')
                Av = getattr(self,aveOp)
                if v.size == Av.shape[1]:
                    v = Av * v
                else:
                    v = self.r(v,vType[0],vType) # get specific component
                    v = Av * v
                # we should now be averaged to cell centers (might be a vector)
            v = self.r(v.reshape((self.nC,-1),order='F'),'CC','CC','M')
            if view == 'vec':
                outSlice = []
                if 'X' not in normal: outSlice.append(getIndSlice(v[0]))
                if 'Y' not in normal: outSlice.append(getIndSlice(v[1]))
                if 'Z' not in normal: outSlice.append(getIndSlice(v[2]))
                return np.r_[mkvc(outSlice[0]), mkvc(outSlice[1])]
            else:
                return getIndSlice(self.r(v,'CC','CC','M'))

        h2d = []
        x2d = []
        if 'X' not in normal:
            h2d.append(self.hx)
            x2d.append(self.x0[0])
        if 'Y' not in normal:
            h2d.append(self.hy)
            x2d.append(self.x0[1])
        if 'Z' not in normal:
            h2d.append(self.hz)
            x2d.append(self.x0[2])
        tM = self.__class__(h2d, x2d) #: Temp Mesh
        v2d = doSlice(v)


        if ax is None:
            fig = plt.figure()
            ax = plt.subplot(111)
        else:
            assert isinstance(ax, matplotlib.axes.Axes), "ax must be an matplotlib.axes.Axes"
            fig = ax.figure

        out = tM._plotImage2D(v2d, vType=('CCv' if view == 'vec' else 'CC'), grid=grid, view=view,
                        ax=ax, clim=clim, showIt=showIt,
                        pcolorOpts=pcolorOpts, streamOpts=streamOpts,
                        gridOpts=gridOpts)


        ax.set_xlabel('y' if normal == 'X' else 'x')
        ax.set_ylabel('y' if normal == 'Z' else 'z')
        ax.set_title('Slice %d' % ind)
        return out


    def _plotImage2D(self, v, vType='CC', grid=False, view='real',
              ax=None, clim=None, showIt=False,
              pcolorOpts=None,
              streamOpts=None,
              gridOpts=None
              ):

        if pcolorOpts is None:
            pcolorOpts = {}
        if streamOpts is None:
            streamOpts = {'color':'k'}
        if gridOpts is None:
            gridOpts = {'color':'k'}
        vTypeOptsCC = ['N','CC','Fx','Fy','Ex','Ey']
        vTypeOptsV = ['CCv','F','E']
        vTypeOpts = vTypeOptsCC + vTypeOptsV
        if view == 'vec':
            assert vType in vTypeOptsV, "vType must be in ['%s'] when view='vec'" % "','".join(vTypeOptsV)
        assert vType in vTypeOpts, "vType must be in ['%s']" % "','".join(vTypeOpts)

        viewOpts = ['real','imag','abs','vec']
        assert view in viewOpts, "view must be in ['%s']" % "','".join(viewOpts)


        if ax is None:
            fig = plt.figure()
            ax = plt.subplot(111)
        else:
            assert isinstance(ax, matplotlib.axes.Axes), "ax must be an matplotlib.axes.Axes"
            fig = ax.figure

        # Reshape to a cell centered variable
        if vType == 'CC':
            pass
        elif vType == 'CCv':
            assert view == 'vec', 'Other types for CCv not supported'
        elif vType in ['F', 'E', 'N']:
            aveOp = 'ave' + vType + ('2CCV' if view == 'vec' else '2CC')
            v = getattr(self,aveOp)*v # average to cell centers (might be a vector)
        elif vType in ['Fx','Fy','Ex','Ey']:
            aveOp = 'ave' + vType[0] + '2CCV'
            v = getattr(self,aveOp)*v # average to cell centers (might be a vector)
            xORy = {'x':0,'y':1}[vType[1]]
            v = v.reshape((self.nC,-1), order='F')[:,xORy]

        out = ()
        if view in ['real','imag','abs']:
            v = self.r(v, 'CC', 'CC', 'M')
            v = getattr(np,view)(v) # e.g. np.real(v)
            if clim is None:
                clim = [v.min(),v.max()]
            v = np.ma.masked_where(np.isnan(v), v)
            out += (ax.pcolormesh(self.vectorNx, self.vectorNy, v.T, vmin=clim[0], vmax=clim[1], **pcolorOpts),)
        elif view in ['vec']:
            U, V = self.r(v.reshape((self.nC,-1), order='F'), 'CC', 'CC', 'M')
            if clim is None:
                uv = np.sqrt(U**2 + V**2)
                clim = [uv.min(),uv.max()]

            # Matplotlib seems to not support irregular
            # spaced vectors at the moment. So we will
            # Interpolate down to a regular mesh at the
            # smallest mesh size in this 2D slice.
            nxi = int(self.hx.sum()/self.hx.min())
            nyi = int(self.hy.sum()/self.hy.min())
            tMi = self.__class__([np.ones(nxi)*self.hx.sum()/nxi,
                                  np.ones(nyi)*self.hy.sum()/nyi], self.x0)
            P = self.getInterpolationMat(tMi.gridCC,'CC',zerosOutside=True)
            Ui = tMi.r(P*mkvc(U), 'CC', 'CC', 'M')
            Vi = tMi.r(P*mkvc(V), 'CC', 'CC', 'M')
            # End Interpolation

            out += (ax.pcolormesh(self.vectorNx, self.vectorNy, np.sqrt(U**2+V**2).T, vmin=clim[0], vmax=clim[1], **pcolorOpts),)
            out += (ax.streamplot(tMi.vectorCCx, tMi.vectorCCy, Ui.T, Vi.T, **streamOpts),)

        if grid:
            xXGrid = np.c_[self.vectorNx,self.vectorNx,np.nan*np.ones(self.nNx)].flatten()
            xYGrid = np.c_[self.vectorNy[0]*np.ones(self.nNx),self.vectorNy[-1]*np.ones(self.nNx),np.nan*np.ones(self.nNx)].flatten()
            yXGrid = np.c_[self.vectorNx[0]*np.ones(self.nNy),self.vectorNx[-1]*np.ones(self.nNy),np.nan*np.ones(self.nNy)].flatten()
            yYGrid = np.c_[self.vectorNy,self.vectorNy,np.nan*np.ones(self.nNy)].flatten()
            out += (ax.plot(np.r_[xXGrid,yXGrid],np.r_[xYGrid,yYGrid],**gridOpts)[0],)


        ax.set_xlabel('x')
        ax.set_ylabel('y')
        ax.set_xlim(*self.vectorNx[[0,-1]])
        ax.set_ylim(*self.vectorNy[[0,-1]])

        if showIt: plt.show()
        return out


    def plotGrid(self, ax=None, nodes=False, faces=False, centers=False, edges=False, lines=True, showIt=False):
        """Plot the nodal, cell-centered and staggered grids for 1,2 and 3 dimensions.

        :param bool nodes: plot nodes
        :param bool faces: plot faces
        :param bool centers: plot centers
        :param bool edges: plot edges
        :param bool lines: plot lines connecting nodes
        :param bool showIt: call plt.show()

        .. plot::
           :include-source:

           from SimPEG import Mesh, np
           h1 = np.linspace(.1,.5,3)
           h2 = np.linspace(.1,.5,5)
           mesh = Mesh.TensorMesh([h1, h2])
           mesh.plotGrid(nodes=True, faces=True, centers=True, lines=True, showIt=True)

        .. plot::
           :include-source:

           from SimPEG import Mesh, np
           h1 = np.linspace(.1,.5,3)
           h2 = np.linspace(.1,.5,5)
           h3 = np.linspace(.1,.5,3)
           mesh = Mesh.TensorMesh([h1,h2,h3])
           mesh.plotGrid(nodes=True, faces=True, centers=True, lines=True, showIt=True)

        """

        axOpts = {'projection':'3d'} if self.dim == 3 else {}
        if ax is None:
            fig = plt.figure()
            ax = plt.subplot(111, **axOpts)
        else:
            assert isinstance(ax, matplotlib.axes.Axes), "ax must be an matplotlib.axes.Axes"
            fig = ax.figure

        if self.dim == 1:
            if nodes:
                ax.plot(self.gridN, np.ones(self.nN), 'bs')
            if centers:
                ax.plot(self.gridCC, np.ones(self.nC), 'ro')
            if lines:
                ax.plot(self.gridN, np.ones(self.nN), 'b.-')
            ax.set_xlabel('x1')
        elif self.dim == 2:
            if nodes:
                ax.plot(self.gridN[:, 0], self.gridN[:, 1], 'bs')
            if centers:
                ax.plot(self.gridCC[:, 0], self.gridCC[:, 1], 'ro')
            if faces:
                ax.plot(self.gridFx[:, 0], self.gridFx[:, 1], 'g>')
                ax.plot(self.gridFy[:, 0], self.gridFy[:, 1], 'g^')
            if edges:
                ax.plot(self.gridEx[:, 0], self.gridEx[:, 1], 'c>')
                ax.plot(self.gridEy[:, 0], self.gridEy[:, 1], 'c^')

            # Plot the grid lines
            if lines:
                NN = self.r(self.gridN, 'N', 'N', 'M')
                X1 = np.c_[mkvc(NN[0][0, :]), mkvc(NN[0][self.nCx, :]), mkvc(NN[0][0, :])*np.nan].flatten()
                Y1 = np.c_[mkvc(NN[1][0, :]), mkvc(NN[1][self.nCx, :]), mkvc(NN[1][0, :])*np.nan].flatten()
                X2 = np.c_[mkvc(NN[0][:, 0]), mkvc(NN[0][:, self.nCy]), mkvc(NN[0][:, 0])*np.nan].flatten()
                Y2 = np.c_[mkvc(NN[1][:, 0]), mkvc(NN[1][:, self.nCy]), mkvc(NN[1][:, 0])*np.nan].flatten()
                X = np.r_[X1, X2]
                Y = np.r_[Y1, Y2]
                ax.plot(X, Y, 'b-')

            ax.set_xlabel('x1')
            ax.set_ylabel('x2')
        elif self.dim == 3:
            if nodes:
                ax.plot(self.gridN[:, 0], self.gridN[:, 1], 'bs', zs=self.gridN[:, 2])
            if centers:
                ax.plot(self.gridCC[:, 0], self.gridCC[:, 1], 'ro', zs=self.gridCC[:, 2])
            if faces:
                ax.plot(self.gridFx[:, 0], self.gridFx[:, 1], 'g>', zs=self.gridFx[:, 2])
                ax.plot(self.gridFy[:, 0], self.gridFy[:, 1], 'g<', zs=self.gridFy[:, 2])
                ax.plot(self.gridFz[:, 0], self.gridFz[:, 1], 'g^', zs=self.gridFz[:, 2])
            if edges:
                ax.plot(self.gridEx[:, 0], self.gridEx[:, 1], 'k>', zs=self.gridEx[:, 2])
                ax.plot(self.gridEy[:, 0], self.gridEy[:, 1], 'k<', zs=self.gridEy[:, 2])
                ax.plot(self.gridEz[:, 0], self.gridEz[:, 1], 'k^', zs=self.gridEz[:, 2])

            # Plot the grid lines
            if lines:
                NN = self.r(self.gridN, 'N', 'N', 'M')
                X1 = np.c_[mkvc(NN[0][0, :, :]), mkvc(NN[0][self.nCx, :, :]), mkvc(NN[0][0, :, :])*np.nan].flatten()
                Y1 = np.c_[mkvc(NN[1][0, :, :]), mkvc(NN[1][self.nCx, :, :]), mkvc(NN[1][0, :, :])*np.nan].flatten()
                Z1 = np.c_[mkvc(NN[2][0, :, :]), mkvc(NN[2][self.nCx, :, :]), mkvc(NN[2][0, :, :])*np.nan].flatten()
                X2 = np.c_[mkvc(NN[0][:, 0, :]), mkvc(NN[0][:, self.nCy, :]), mkvc(NN[0][:, 0, :])*np.nan].flatten()
                Y2 = np.c_[mkvc(NN[1][:, 0, :]), mkvc(NN[1][:, self.nCy, :]), mkvc(NN[1][:, 0, :])*np.nan].flatten()
                Z2 = np.c_[mkvc(NN[2][:, 0, :]), mkvc(NN[2][:, self.nCy, :]), mkvc(NN[2][:, 0, :])*np.nan].flatten()
                X3 = np.c_[mkvc(NN[0][:, :, 0]), mkvc(NN[0][:, :, self.nCz]), mkvc(NN[0][:, :, 0])*np.nan].flatten()
                Y3 = np.c_[mkvc(NN[1][:, :, 0]), mkvc(NN[1][:, :, self.nCz]), mkvc(NN[1][:, :, 0])*np.nan].flatten()
                Z3 = np.c_[mkvc(NN[2][:, :, 0]), mkvc(NN[2][:, :, self.nCz]), mkvc(NN[2][:, :, 0])*np.nan].flatten()
                X = np.r_[X1, X2, X3]
                Y = np.r_[Y1, Y2, Y3]
                Z = np.r_[Z1, Z2, Z3]
                ax.plot(X, Y, 'b-', zs=Z)
            ax.set_xlabel('x1')
            ax.set_ylabel('x2')
            ax.set_zlabel('x3')

        ax.grid(True)
        if showIt: plt.show()


class CylView(object):

    def _plotCylTensorMesh(self, plotType, *args, **kwargs):

        if not self.isSymmetric:
            raise Exception('We have not yet implemented this type of view.')
        assert plotType in ['plotImage', 'plotGrid']
        # Hackity Hack:
        # Just create a TM and use its view.
        from SimPEG.Mesh import TensorMesh
        M = TensorMesh([self.hx, self.hz], x0=[self.x0[0], self.x0[2]])

        ax = kwargs.get('ax', None)
        if ax is None:
            fig = plt.figure()
            ax = plt.subplot(111)
            kwargs['ax'] = ax
        else:
            assert isinstance(ax, matplotlib.axes.Axes), "ax must be an matplotlib.axes.Axes"
            fig = ax.figure

        # Don't show things in the TM.plotImage
        showIt = kwargs.get('showIt', False)
        kwargs['showIt'] = False

        out = getattr(M, plotType)(*args, **kwargs)

        ax.set_xlabel('x')
        ax.set_ylabel('z')

        if showIt: plt.show()

        return out


    def plotGrid(self, *args, **kwargs):
        return self._plotCylTensorMesh('plotGrid', *args, **kwargs)

    def plotImage(self, *args, **kwargs):
        return self._plotCylTensorMesh('plotImage', *args, **kwargs)

class CurvView(object):
    """
    Provides viewing functions for CurvilinearMesh

    This class is inherited by CurvilinearMesh

    """
    def __init__(self):
        pass


    def plotGrid(self, ax=None, nodes=False, faces=False, centers=False, edges=False, lines=True,  showIt=False):
        """Plot the nodal, cell-centered and staggered grids for 1,2 and 3 dimensions.


        .. plot::
            :include-source:

            from SimPEG import Mesh, Utils
<<<<<<< HEAD
            X, Y = Utils.meshutils.exampleLrmGrid([3,3],'rotate')
=======
            X, Y = Utils.exampleLrmGrid([3,3],'rotate')
>>>>>>> 6cc50902
            M = Mesh.CurvilinearMesh([X, Y])
            M.plotGrid(showIt=True)

        """
        import matplotlib.pyplot as plt
        import matplotlib
        from mpl_toolkits.mplot3d import Axes3D

        axOpts = {'projection':'3d'} if self.dim == 3 else {}
        if ax is None: ax = plt.subplot(111, **axOpts)

        NN = self.r(self.gridN, 'N', 'N', 'M')
        if self.dim == 2:

            if lines:
                X1 = np.c_[mkvc(NN[0][:-1, :]), mkvc(NN[0][1:, :]), mkvc(NN[0][:-1, :])*np.nan].flatten()
                Y1 = np.c_[mkvc(NN[1][:-1, :]), mkvc(NN[1][1:, :]), mkvc(NN[1][:-1, :])*np.nan].flatten()

                X2 = np.c_[mkvc(NN[0][:, :-1]), mkvc(NN[0][:, 1:]), mkvc(NN[0][:, :-1])*np.nan].flatten()
                Y2 = np.c_[mkvc(NN[1][:, :-1]), mkvc(NN[1][:, 1:]), mkvc(NN[1][:, :-1])*np.nan].flatten()

                X = np.r_[X1, X2]
                Y = np.r_[Y1, Y2]

                ax.plot(X, Y, 'b-')
            if centers:
                ax.plot(self.gridCC[:,0],self.gridCC[:,1],'ro')

            # Nx = self.r(self.normals, 'F', 'Fx', 'V')
            # Ny = self.r(self.normals, 'F', 'Fy', 'V')
            # Tx = self.r(self.tangents, 'E', 'Ex', 'V')
            # Ty = self.r(self.tangents, 'E', 'Ey', 'V')

            # ax.plot(self.gridN[:, 0], self.gridN[:, 1], 'bo')

            # nX = np.c_[self.gridFx[:, 0], self.gridFx[:, 0] + Nx[0]*length, self.gridFx[:, 0]*np.nan].flatten()
            # nY = np.c_[self.gridFx[:, 1], self.gridFx[:, 1] + Nx[1]*length, self.gridFx[:, 1]*np.nan].flatten()
            # ax.plot(self.gridFx[:, 0], self.gridFx[:, 1], 'rs')
            # ax.plot(nX, nY, 'r-')

            # nX = np.c_[self.gridFy[:, 0], self.gridFy[:, 0] + Ny[0]*length, self.gridFy[:, 0]*np.nan].flatten()
            # nY = np.c_[self.gridFy[:, 1], self.gridFy[:, 1] + Ny[1]*length, self.gridFy[:, 1]*np.nan].flatten()
            # #ax.plot(self.gridFy[:, 0], self.gridFy[:, 1], 'gs')
            # ax.plot(nX, nY, 'g-')

            # tX = np.c_[self.gridEx[:, 0], self.gridEx[:, 0] + Tx[0]*length, self.gridEx[:, 0]*np.nan].flatten()
            # tY = np.c_[self.gridEx[:, 1], self.gridEx[:, 1] + Tx[1]*length, self.gridEx[:, 1]*np.nan].flatten()
            # ax.plot(self.gridEx[:, 0], self.gridEx[:, 1], 'r^')
            # ax.plot(tX, tY, 'r-')

            # nX = np.c_[self.gridEy[:, 0], self.gridEy[:, 0] + Ty[0]*length, self.gridEy[:, 0]*np.nan].flatten()
            # nY = np.c_[self.gridEy[:, 1], self.gridEy[:, 1] + Ty[1]*length, self.gridEy[:, 1]*np.nan].flatten()
            # #ax.plot(self.gridEy[:, 0], self.gridEy[:, 1], 'g^')
            # ax.plot(nX, nY, 'g-')

        elif self.dim == 3:
            X1 = np.c_[mkvc(NN[0][:-1, :, :]), mkvc(NN[0][1:, :, :]), mkvc(NN[0][:-1, :, :])*np.nan].flatten()
            Y1 = np.c_[mkvc(NN[1][:-1, :, :]), mkvc(NN[1][1:, :, :]), mkvc(NN[1][:-1, :, :])*np.nan].flatten()
            Z1 = np.c_[mkvc(NN[2][:-1, :, :]), mkvc(NN[2][1:, :, :]), mkvc(NN[2][:-1, :, :])*np.nan].flatten()

            X2 = np.c_[mkvc(NN[0][:, :-1, :]), mkvc(NN[0][:, 1:, :]), mkvc(NN[0][:, :-1, :])*np.nan].flatten()
            Y2 = np.c_[mkvc(NN[1][:, :-1, :]), mkvc(NN[1][:, 1:, :]), mkvc(NN[1][:, :-1, :])*np.nan].flatten()
            Z2 = np.c_[mkvc(NN[2][:, :-1, :]), mkvc(NN[2][:, 1:, :]), mkvc(NN[2][:, :-1, :])*np.nan].flatten()

            X3 = np.c_[mkvc(NN[0][:, :, :-1]), mkvc(NN[0][:, :, 1:]), mkvc(NN[0][:, :, :-1])*np.nan].flatten()
            Y3 = np.c_[mkvc(NN[1][:, :, :-1]), mkvc(NN[1][:, :, 1:]), mkvc(NN[1][:, :, :-1])*np.nan].flatten()
            Z3 = np.c_[mkvc(NN[2][:, :, :-1]), mkvc(NN[2][:, :, 1:]), mkvc(NN[2][:, :, :-1])*np.nan].flatten()

            X = np.r_[X1, X2, X3]
            Y = np.r_[Y1, Y2, Y3]
            Z = np.r_[Z1, Z2, Z3]

            ax.plot(X, Y, 'b', zs=Z)
            ax.set_zlabel('x3')

        ax.grid(True)
        ax.set_xlabel('x1')
        ax.set_ylabel('x2')

        if showIt: plt.show()

    def plotImage(self, I, ax=None, showIt=False, grid=False, clim=None):
        if self.dim == 3: raise NotImplementedError('This is not yet done!')

        import matplotlib.pyplot as plt
        import matplotlib
        from mpl_toolkits.mplot3d import Axes3D
        import matplotlib.colors as colors
        import matplotlib.cm as cmx

        if ax is None: ax = plt.subplot(111)
        jet = cm = plt.get_cmap('jet')
        cNorm  = colors.Normalize(
            vmin=I.min() if clim is None else clim[0],
            vmax=I.max() if clim is None else clim[1])

        scalarMap = cmx.ScalarMappable(norm=cNorm, cmap=jet)
        # ax.set_xlim((self.x0[0], self.h[0].sum()))
        # ax.set_ylim((self.x0[1], self.h[1].sum()))

        Nx = self.r(self.gridN[:,0],'N','N','M')
        Ny = self.r(self.gridN[:,1],'N','N','M')
        cell = self.r(I,'CC','CC','M')

        for ii in range(self.nCx):
            for jj in range(self.nCy):
                I = [ii,ii+1,ii+1,ii]
                J = [jj,jj,jj+1,jj+1]
                ax.add_patch(plt.Polygon(np.c_[Nx[I,J],Ny[I,J]], facecolor=scalarMap.to_rgba(cell[ii,jj]), edgecolor='k' if grid else 'none'))

        scalarMap._A = []  # http://stackoverflow.com/questions/8342549/matplotlib-add-colorbar-to-a-sequence-of-line-plots
        ax.set_xlabel('x')
        ax.set_ylabel('y')
        if showIt: plt.show()
        return [scalarMap]


if __name__ == '__main__':
    from SimPEG import *
    hx = [(5,2,-1.3),(2,4),(5,2,1.3)]
    hy = [(2,2,-1.3),(2,6),(2,2,1.3)]
    hz = [(2,2,-1.3),(2,6),(2,2,1.3)]
    M = Mesh.TensorMesh([hx,hy,hz], x0=[10,20,14])
    q = np.zeros(M.vnC)
    q[[4,4],[4,4],[2,6]]=[-1,1]
    q = Utils.mkvc(q)
    A = M.faceDiv*M.cellGrad
    b = Solver(A) * (q)

    M.plotSlice(M.cellGrad*b, 'F', view='vec', grid=True, pcolorOpts={'alpha':0.8})
    M2 = Mesh.TensorMesh([10,20],x0=[10,5])
    f = np.r_[np.sin(M2.gridFx[:,0]*2*np.pi), np.sin(M2.gridFy[:,1]*2*np.pi)]
    M2.plotImage(f, 'F', view='vec', grid=True, pcolorOpts={'alpha':0.8})
    M2.plotImage(f, 'Fx')

    f = np.r_[np.sin(M2.gridEx[:,0]*2*np.pi), np.sin(M2.gridEy[:,1]*2*np.pi)]
    M2.plotImage(f, 'E', view='vec', grid=True, pcolorOpts={'alpha':0.8})

    c = np.r_[np.sin(M2.gridCC[:,0]*2*np.pi)]
    M2.plotImage(c, 'CC', view='real')

    from SimPEG import Mesh, np
    M = Mesh.TensorMesh([20,20,20])
    v = np.sin(M.gridCC[:,0]*2*np.pi)*np.sin(M.gridCC[:,1]*2*np.pi)*np.sin(M.gridCC[:,2]*2*np.pi)
    M.plotImage(v, annotationColor='k')


    Mesh.TensorMesh([10]).plotGrid()

    plt.show()<|MERGE_RESOLUTION|>--- conflicted
+++ resolved
@@ -561,11 +561,7 @@
             :include-source:
 
             from SimPEG import Mesh, Utils
-<<<<<<< HEAD
-            X, Y = Utils.meshutils.exampleLrmGrid([3,3],'rotate')
-=======
             X, Y = Utils.exampleLrmGrid([3,3],'rotate')
->>>>>>> 6cc50902
             M = Mesh.CurvilinearMesh([X, Y])
             M.plotGrid(showIt=True)
 
