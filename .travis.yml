language: python
python:
  - 2.7

sudo: false

addons:
  apt:
    packages:
    - gcc
    - gfortran
    - libopenmpi-dev
    - libmumps-seq-dev
    - libblas-dev
    - liblapack-dev

env:
    - TEST_DIR="tests/mesh tests/base tests/utils"
    - TEST_DIR=tests/em/fdem/inverse/derivs
    - TEST_DIR=tests/em/tdem
<<<<<<< HEAD
    - TEST_DIR=tests/pf
    - TEST_DIR=tests/dcip
=======
    - TEST_DIR=tests/em/static
>>>>>>> de2d6ca0
    - TEST_DIR=tests/flow
    - TEST_DIR=tests/mt
    - TEST_DIR=tests/examples
    - TEST_DIR=tests/em/fdem/inverse/adjoint
    - TEST_DIR=tests/em/fdem/forward
    - TEST_DIR=tests/docs;
      GAE_PYTHONPATH=${HOME}/.cache/google_appengine;
      PATH=$PATH:${HOME}/google-cloud-sdk/bin;
      PYTHONPATH=${PYTHONPATH}:${GAE_PYTHONPATH};
      CLOUDSDK_CORE_DISABLE_PROMPTS=1

# Setup anaconda
before_install:
# Install packages
  - if [ ${TRAVIS_PYTHON_VERSION:0:1} == "2" ]; then wget http://repo.continuum.io/miniconda/Miniconda-3.8.3-Linux-x86_64.sh
    -O miniconda.sh; else wget http://repo.continuum.io/miniconda/Miniconda3-3.8.3-Linux-x86_64.sh
    -O miniconda.sh; fi
  - chmod +x miniconda.sh
  - ./miniconda.sh -b
  - export PATH=/home/travis/anaconda/bin:/home/travis/miniconda/bin:$PATH
  - conda update --yes conda

install:
  - conda install --yes pip python=$TRAVIS_PYTHON_VERSION numpy scipy matplotlib cython ipython nose vtk sphinx sympy
  - pip install nose-cov python-coveralls

  - git clone https://github.com/rowanc1/pymatsolver.git
  - cd pymatsolver; python setup.py install; cd ..

  - python setup.py install
  - python setup.py build_ext --inplace

# Run test
script:
  # test docs
  - nosetests $TEST_DIR --with-cov --cov SimPEG --cov-config .coveragerc -v -s

# Calculate coverage
after_success:
  - bash <(curl -s https://codecov.io/bash)
  - if [ "$TRAVIS_BRANCH" = "master" -a "$TRAVIS_PULL_REQUEST" = "false" ]; then
      if [ ${TEST_DIR} == "tests/docs" ]; then
        python scripts/fetch_gae_sdk.py $(dirname "${GAE_PYTHONPATH}");
        openssl aes-256-cbc -K $encrypted_93066031461c_key -iv $encrypted_93066031461c_iv
          -in docs/credentials.tar.gz.enc -out credentials.tar.gz -d ;
        if [ ! -d ${HOME}/google-cloud-sdk ]; then curl https://sdk.cloud.google.com | bash; fi ;
        tar -xzf credentials.tar.gz ;
        gcloud auth activate-service-account --key-file client-secret.json ;
        gcloud config set project simpegdocs;
        gcloud -q components update gae-python;
        gcloud -q preview app deploy ./docs/app.yaml --version ${TRAVIS_COMMIT} --promote;
      fi;
    fi


notifications:
  email:
    - rowanc1@gmail.com
    - lindseyheagy@gmail.com
    - gkrosen@gmail.com
    - sgkang09@gmail.com<|MERGE_RESOLUTION|>--- conflicted
+++ resolved
@@ -18,12 +18,7 @@
     - TEST_DIR="tests/mesh tests/base tests/utils"
     - TEST_DIR=tests/em/fdem/inverse/derivs
     - TEST_DIR=tests/em/tdem
-<<<<<<< HEAD
-    - TEST_DIR=tests/pf
-    - TEST_DIR=tests/dcip
-=======
     - TEST_DIR=tests/em/static
->>>>>>> de2d6ca0
     - TEST_DIR=tests/flow
     - TEST_DIR=tests/mt
     - TEST_DIR=tests/examples
