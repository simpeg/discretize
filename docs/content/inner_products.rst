Inner Products
**************

By using the weak formulation of many of the PDEs in geophysical applications,
we can rapidly develop discretizations. Much of this work, however, needs a
good understanding of how to approximate inner products on our discretized
meshes. We will define the inner product as:

.. math::

    \left(a,b\right) = \int_\Omega{a \cdot b}{\partial v}

where a and b are either scalars or vectors.

.. note::

    The InnerProducts class is a base class providing inner product matrices
    for meshes and cannot run on its own.


Example problem for DC resistivity
----------------------------------

We will start with the formulation of the Direct Current (DC) resistivity
problem in geophysics.


.. math::

        \frac{1}{\sigma}\vec{j} = \nabla \phi \\

        \nabla\cdot \vec{j} = q

In the following discretization, :math:`\sigma` and :math:`\phi`
will be discretized on the cell-centers and the flux, :math:`\vec{j}`,
will be on the faces. We will use the weak formulation to discretize
the DC resistivity equation.

We can define in weak form by integrating with a general face function
:math:`\vec{f}`:

.. math::

    \int_{\Omega}{\sigma^{-1}\vec{j} \cdot \vec{f}} = \int_{\Omega}{\nabla \phi  \cdot \vec{f}}

Here we can integrate the right side by parts,

.. math::

    \nabla\cdot(\phi\vec{f})=\nabla\phi\cdot\vec{f} + \phi\nabla\cdot\vec{f}

and rearrange it, and apply the Divergence theorem.

.. math::

    \int_{\Omega}{\sigma^{-1}\vec{j} \cdot \vec{f}} =
    - \int_{\Omega}{(\phi \nabla \cdot \vec{f})}
    + \int_{\partial \Omega}{ \phi  \vec{f} \cdot \mathbf{n}}

We can then discretize for every cell:

.. math::

    v_{\text{cell}} \sigma^{-1} (\mathbf{J}_x \mathbf{F}_x +\mathbf{J}_y \mathbf{F}_y  + \mathbf{J}_z \mathbf{F}_z ) = -\phi^{\top} v_{\text{cell}} \mathbf{D}_{\text{cell}} \mathbf{F}  + \text{BC}

.. note::

    We have discretized the dot product above, but remember that we do not
    really have a single vector :math:`\mathbf{J}`, but approximations of
    :math:`\vec{j}` on each face of our cell. In 2D that means 2
    approximations of :math:`\mathbf{J}_x` and 2 approximations of
    :math:`\mathbf{J}_y`. In 3D we also have 2 approximations of
    :math:`\mathbf{J}_z`.

Regardless of how we choose to approximate this dot product, we can represent
this in vector form (again this is for every cell), and will generalize for
the case of anisotropic (tensor) sigma.

.. math::

    \mathbf{F}_c^{\top} (\sqrt{v_{\text{cell}}} \Sigma^{-1} \sqrt{v_{\text{cell}}})  \mathbf{J}_c =
    -\phi^{\top} v_{\text{cell}} \mathbf{D}_{\text{cell}} \mathbf{F})
    + \text{BC}

We multiply by  square-root of volume on each side of the tensor conductivity
to keep symmetry in the system. Here :math:`\mathbf{J}_c` is the Cartesian
:math:`\mathbf{J}` (on the faces that we choose to use in our approximation)
and must be calculated differently depending on the mesh:

.. math::
    \mathbf{J}_c = \mathbf{Q}_{(i)}\mathbf{J}_\text{TENSOR} \\
    \mathbf{J}_c = \mathbf{N}_{(i)}^{-1}\mathbf{Q}_{(i)}\mathbf{J}_\text{Curv}

Here the :math:`i` index refers to where we choose to approximate this integral, as discussed in the note above.
We will approximate this integral by taking the fluxes clustered around every node of the cell, there are 8 combinations in 3D, and 4 in 2D. We will use a projection matrix :math:`\mathbf{Q}_{(i)}` to pick the appropriate fluxes. So, now that we have 8 approximations of this integral, we will just take the average. For the TensorMesh, this looks like:

.. math::

    \mathbf{F}^{\top}
        {1\over 8}
        \left(\sum_{i=1}^8
        \mathbf{Q}_{(i)}^{\top} \sqrt{v_{\text{cell}}} \Sigma^{-1} \sqrt{v_{\text{cell}}}  \mathbf{Q}_{(i)}
        \right)
        \mathbf{J}
        =
        -\mathbf{F}^{\top} \mathbf{D}_{\text{cell}}^{\top} v_{\text{cell}} \phi   + \text{BC}

Or, when generalizing to the entire mesh and dropping our general face function:

.. math::

    \mathbf{M}^f_{\Sigma^{-1}} \mathbf{J}
        =
        - \mathbf{D}^{\top} \text{diag}(\mathbf{v}) \phi   + \text{BC}

By defining the faceInnerProduct (8 combinations of fluxes in 3D, 4 in 2D, 2 in 1D) to be:

.. math::

    \mathbf{M}^f_{\Sigma^{-1}} =
        \sum_{i=1}^{2^d}
        \mathbf{P}_{(i)}^{\top} \Sigma^{-1} \mathbf{P}_{(i)}

Where :math:`d` is the dimension of the mesh.
The :math:`\mathbf{M}^f` is returned when given the input of :math:`\Sigma^{-1}`.

Here each :math:`\mathbf{P} ~ \in ~ \mathbb{R}^{(d*nC, nF)}` is a combination
of the projection, volume, and any normalization to Cartesian coordinates
(where the dot product is well defined):

.. math::

    \mathbf{P}_{(i)} =  \sqrt{ \frac{1}{2^d} \mathbf{I}^d \otimes \text{diag}(\mathbf{v})} \overbrace{\mathbf{N}_{(i)}^{-1}}^{\text{Curv only}} \mathbf{Q}_{(i)}

.. note::

    This is actually completed for each cell in the mesh at the same time, and the full matrices are returned.

If ``returnP=True`` is requested in any of these methods the projection matrices are returned as a list ordered by nodes around which the fluxes were approximated::

    # In 3D
    P = [P000, P100, P010, P110, P001, P101, P011, P111]
    # In 2D
    P = [P00, P10, P01, P11]
    # In 1D
    P = [P0, P1]

The derivation for ``edgeInnerProducts`` is exactly the same, however, when we
approximate the integral using the fields around each node, the projection
matrices look a bit different because we have 12 edges in 3D instead of just 6
faces. The interface to the code is exactly the same.


Defining Tensor Properties
--------------------------

**For 3D:**

Depending on the number of columns (either 1, 3, or 6) of mu, the material
property is interpreted as follows:

.. math::

    \vec{\mu} = \left[\begin{matrix} \mu_{1} & 0 & 0 \\ 0 & \mu_{1} & 0 \\ 0 & 0 & \mu_{1}  \end{matrix}\right]

    \vec{\mu} = \left[\begin{matrix} \mu_{1} & 0 & 0 \\ 0 & \mu_{2} & 0 \\ 0 & 0 & \mu_{3}  \end{matrix}\right]

    \vec{\mu} = \left[\begin{matrix} \mu_{1} & \mu_{4} & \mu_{5} \\ \mu_{4} & \mu_{2} & \mu_{6} \\ \mu_{5} & \mu_{6} & \mu_{3}  \end{matrix}\right]

**For 2D:**

 Depending on the number of columns (either 1, 2, or 3) of mu, the material property is interpreted as follows:

.. math::
    \vec{\mu} = \left[\begin{matrix} \mu_{1} & 0 \\ 0 & \mu_{1} \end{matrix}\right]

    \vec{\mu} = \left[\begin{matrix} \mu_{1} & 0 \\ 0 & \mu_{2} \end{matrix}\right]

    \vec{\mu} = \left[\begin{matrix} \mu_{1} & \mu_{3} \\ \mu_{3} & \mu_{2} \end{matrix}\right]


Structure of Matrices
---------------------

Both the isotropic, and anisotropic material properties result in a diagonal mass matrix.
Which is nice and easy to invert if necessary, however, in the fully anisotropic case which is not aligned with the grid, the matrix is not diagonal. This can be seen for a 3D mesh in the figure below.

.. plot::

    import discretize
    import numpy as np
    import matplotlib.pyplot as plt
    mesh = discretize.TensorMesh([10,50,3])R
    m1 = np.random.rand(mesh.nC)
    m2 = np.random.rand(mesh.nC,3)
    m3 = np.random.rand(mesh.nC,6)
    M = list(range(3))
<<<<<<< HEAD
    M[0] = mesh.get_faceInnerProduct(m1)
=======
    M[0] = mesh.get_face_inner_product(m1)
>>>>>>> 2cb2ff43
    M[1] = mesh.get_face_inner_product(m2)
    M[2] = mesh.get_face_inner_product(m3)
    plt.figure(figsize=(13,5))
    for i, lab in enumerate(['Isotropic','Anisotropic','Tensor']):
        plt.subplot(131 + i)
        plt.spy(M[i],ms=0.5,color='k')
        plt.tick_params(axis='both',which='both',labeltop='off',labelleft='off')
        plt.title(lab + ' Material Property')
    plt.show()


Taking Derivatives
------------------

We will take the derivative of the fully anisotropic tensor for a 3D mesh, the
other cases are easier and will not be discussed here. Let us start with one
part of the sum which makes up :math:`\mathbf{M}^f_\Sigma` and take the
derivative when this is multiplied by some vector :math:`\mathbf{v}`:

.. math::

    \mathbf{P}^\top \boldsymbol{\Sigma} \mathbf{Pv}

Here we will let :math:`\mathbf{Pv} = \mathbf{y}` and :math:`\mathbf{y}` will have the form:

.. math::

    \mathbf{y} = \mathbf{Pv} =
    \left[
        \begin{matrix}
            \mathbf{y}_1\\
            \mathbf{y}_2\\
            \mathbf{y}_3\\
        \end{matrix}
    \right]

.. math::

    \mathbf{P}^\top\Sigma\mathbf{y} =
    \mathbf{P}^\top
    \left[\begin{matrix}
        \boldsymbol{\sigma}_{1} & \boldsymbol{\sigma}_{4} & \boldsymbol{\sigma}_{5} \\
        \boldsymbol{\sigma}_{4} & \boldsymbol{\sigma}_{2} & \boldsymbol{\sigma}_{6} \\
        \boldsymbol{\sigma}_{5} & \boldsymbol{\sigma}_{6} & \boldsymbol{\sigma}_{3}
    \end{matrix}\right]
    \left[
        \begin{matrix}
            \mathbf{y}_1\\
            \mathbf{y}_2\\
            \mathbf{y}_3\\
        \end{matrix}
    \right]
    =
    \mathbf{P}^\top
    \left[
        \begin{matrix}
            \boldsymbol{\sigma}_{1}\circ \mathbf{y}_1 + \boldsymbol{\sigma}_{4}\circ \mathbf{y}_2 + \boldsymbol{\sigma}_{5}\circ \mathbf{y}_3\\
            \boldsymbol{\sigma}_{4}\circ \mathbf{y}_1 + \boldsymbol{\sigma}_{2}\circ \mathbf{y}_2 + \boldsymbol{\sigma}_{6}\circ \mathbf{y}_3\\
            \boldsymbol{\sigma}_{5}\circ \mathbf{y}_1 + \boldsymbol{\sigma}_{6}\circ \mathbf{y}_2 + \boldsymbol{\sigma}_{3}\circ \mathbf{y}_3\\
        \end{matrix}
    \right]

Now it is easy to take the derivative with respect to any one of the
parameters, for example,
:math:`\frac{\partial}{\partial\boldsymbol{\sigma}_1}`

.. math::
    \frac{\partial}{\partial \boldsymbol{\sigma}_1}\left(\mathbf{P}^\top\Sigma\mathbf{y}\right)
    =
    \mathbf{P}^\top
    \left[
        \begin{matrix}
            \text{diag}(\mathbf{y}_1)\\
            0\\
            0\\
        \end{matrix}
    \right]

Whereas :math:`\frac{\partial}{\partial\boldsymbol{\sigma}_4}`, for
example, is:

.. math::
    \frac{\partial}{\partial \boldsymbol{\sigma}_4}\left(\mathbf{P}^\top\Sigma\mathbf{y}\right)
    =
    \mathbf{P}^\top
    \left[
        \begin{matrix}
            \text{diag}(\mathbf{y}_2)\\
            \text{diag}(\mathbf{y}_1)\\
            0\\
        \end{matrix}
    \right]

These are computed for each of the 8 projections, horizontally concatenated,
and returned.<|MERGE_RESOLUTION|>--- conflicted
+++ resolved
@@ -195,11 +195,7 @@
     m2 = np.random.rand(mesh.nC,3)
     m3 = np.random.rand(mesh.nC,6)
     M = list(range(3))
-<<<<<<< HEAD
-    M[0] = mesh.get_faceInnerProduct(m1)
-=======
     M[0] = mesh.get_face_inner_product(m1)
->>>>>>> 2cb2ff43
     M[1] = mesh.get_face_inner_product(m2)
     M[2] = mesh.get_face_inner_product(m3)
     plt.figure(figsize=(13,5))
