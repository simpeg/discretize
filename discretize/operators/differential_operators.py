"""Differential operators for meshes."""
import numpy as np
from scipy import sparse as sp
import warnings
from discretize.utils import (
    sdiag,
    speye,
    kron3,
    spzeros,
    ddx,
    av,
    av_extrap,
    make_boundary_bool,
)


def _validate_BC(bc):
    """Check if boundary condition 'bc' is valid.

    Each bc must be either 'dirichlet' or 'neumann'
    """
    if isinstance(bc, str):
        bc = [bc, bc]
    if not isinstance(bc, list):
        raise TypeError("bc must be a single string or list of strings")
    if not len(bc) == 2:
        raise TypeError("bc list must have two elements, one for each side")

    for bc_i in bc:
        if not isinstance(bc_i, str):
            raise TypeError("each bc must be a string")
        if bc_i not in ["dirichlet", "neumann"]:
            raise ValueError("each bc must be either, 'dirichlet' or 'neumann'")
    return bc


def _ddxCellGrad(n, bc):
    """Create 1D derivative operator from cell-centers to nodes.

    This means we go from n to n+1

    For Cell-Centered **Dirichlet**, use a ghost point::

        (u_1 - u_g)/hf = grad

            u_g       u_1      u_2
             *    |    *   |    *     ...
                  ^
                  0

        u_g = - u_1
        grad = 2*u1/dx
        negitive on the other side.

    For Cell-Centered **Neumann**, use a ghost point::

        (u_1 - u_g)/hf = 0

            u_g       u_1      u_2
             *    |    *   |    *     ...

        u_g = u_1
        grad = 0;  put a zero in.
    """
    bc = _validate_BC(bc)

    D = sp.spdiags((np.ones((n + 1, 1)) * [-1, 1]).T, [-1, 0], n + 1, n, format="csr")
    # Set the first side
    if bc[0] == "dirichlet":
        D[0, 0] = 2
    elif bc[0] == "neumann":
        D[0, 0] = 0
    # Set the second side
    if bc[1] == "dirichlet":
        D[-1, -1] = -2
    elif bc[1] == "neumann":
        D[-1, -1] = 0
    return D


def _ddxCellGradBC(n, bc):
    """Create 1D derivative operator from cell-centers to nodes.

    This means we go from n to n+1.

    For Cell-Centered **Dirichlet**, use a ghost point::

        (u_1 - u_g)/hf = grad

         u_g       u_1      u_2
          *    |    *   |    *     ...
               ^
              u_b

    We know the value at the boundary (u_b)::

        (u_g+u_1)/2 = u_b               (the average)
        u_g = 2*u_b - u_1

        So plug in to gradient:

        (u_1 - (2*u_b - u_1))/hf = grad
        2*(u_1-u_b)/hf = grad

    Separate, because BC are known (and can move to RHS later)::

        ( 2/hf )*u_1 + ( -2/hf )*u_b = grad

                       (   ^   ) JUST RETURN THIS
    """
    bc = _validate_BC(bc)

    ij = (np.array([0, n]), np.array([0, 1]))
    vals = np.zeros(2)

    # Set the first side
    if bc[0] == "dirichlet":
        vals[0] = -2
    elif bc[0] == "neumann":
        vals[0] = 0
    # Set the second side
    if bc[1] == "dirichlet":
        vals[1] = 2
    elif bc[1] == "neumann":
        vals[1] = 0
    D = sp.csr_matrix((vals, ij), shape=(n + 1, 2))
    return D


class DiffOperators(object):
    """Class used for creating differential and averaging operators.

    ``DiffOperators`` is a class for managing the construction of
    differential and averaging operators at the highest level.
    The ``DiffOperator`` class is inherited by every ``discretize``
    mesh class. In practice, differential and averaging operators are
    not constructed by creating instances of ``DiffOperators``.
    Instead, the operators are constructed (and sometimes stored)
    when called as a property of the mesh.

    """

    _aliases = {
        "aveFx2CC": "average_face_x_to_cell",
        "aveFy2CC": "average_face_y_to_cell",
        "aveFz2CC": "average_face_z_to_cell",
        "aveEx2CC": "average_edge_x_to_cell",
        "aveEy2CC": "average_edge_y_to_cell",
        "aveEz2CC": "average_edge_z_to_cell",
    }

    ###########################################################################
    #                                                                         #
    #                             Face Divergence                             #
    #                                                                         #
    ###########################################################################
    @property
    def _face_x_divergence_stencil(self):
        """Stencil for face divergence operator in the x-direction (x-faces to cell centers)."""
        if self.dim == 1:
            Dx = ddx(self.shape_cells[0])
        elif self.dim == 2:
            Dx = sp.kron(speye(self.shape_cells[1]), ddx(self.shape_cells[0]))
        elif self.dim == 3:
            Dx = kron3(
                speye(self.shape_cells[2]),
                speye(self.shape_cells[1]),
                ddx(self.shape_cells[0]),
            )
        return Dx

    @property
    def _face_y_divergence_stencil(self):
        """Stencil for face divergence operator in the y-direction (y-faces to cell centers)."""
        if self.dim == 1:
            return None
        elif self.dim == 2:
            Dy = sp.kron(ddx(self.shape_cells[1]), speye(self.shape_cells[0]))
        elif self.dim == 3:
            Dy = kron3(
                speye(self.shape_cells[2]),
                ddx(self.shape_cells[1]),
                speye(self.shape_cells[0]),
            )
        return Dy

    @property
    def _face_z_divergence_stencil(self):
        """Stencil for face divergence operator in the z-direction (z-faces to cell centers)."""
        if self.dim == 1 or self.dim == 2:
            return None
        elif self.dim == 3:
            Dz = kron3(
                ddx(self.shape_cells[2]),
                speye(self.shape_cells[1]),
                speye(self.shape_cells[0]),
            )
        return Dz

    @property
    def _face_divergence_stencil(self):
        """Full stencil for face divergence operator (faces to cell centers)."""
        if self.dim == 1:
            D = self._face_x_divergence_stencil
        elif self.dim == 2:
            D = sp.hstack(
                (self._face_x_divergence_stencil, self._face_y_divergence_stencil),
                format="csr",
            )
        elif self.dim == 3:
            D = sp.hstack(
                (
                    self._face_x_divergence_stencil,
                    self._face_y_divergence_stencil,
                    self._face_z_divergence_stencil,
                ),
                format="csr",
            )
        return D

    @property
    def face_divergence(self):  # NOQA D102
        # Documentation inherited from discretize.base.BaseMesh
        if getattr(self, "_face_divergence", None) is None:
            # Get the stencil of +1, -1's
            D = self._face_divergence_stencil
            # Compute areas of cell faces & volumes
            S = self.face_areas
            V = self.cell_volumes
            self._face_divergence = sdiag(1 / V) * D * sdiag(S)
        return self._face_divergence

    @property
    def face_x_divergence(self):
        r"""X-derivative operator (x-faces to cell-centres).

        This property constructs a 2nd order x-derivative operator which maps
        from x-faces to cell centers. The operator is a sparse matrix
        :math:`\mathbf{D_x}` that can be applied as a matrix-vector product
        to a discrete scalar quantity :math:`\boldsymbol{\phi}` that lives on
        x-faces; i.e.::

            dphi_dx = Dx @ phi

        For a discrete vector whose x-component lives on x-faces, this operator
        can also be used to compute the contribution of the x-component toward
        the divergence.

        Returns
        -------
        (n_cells, n_faces_x) scipy.sparse.csr_matrix
            The numerical x-derivative operator from x-faces to cell centers

        Examples
        --------
        Below, we demonstrate 1) how to apply the face-x divergence operator,
        and 2) the mapping of the face-x divergence operator and its sparsity.
        Our example is carried out on a 2D mesh but it can
        be done equivalently for a 3D mesh.

        We start by importing the necessary packages and modules.

        >>> from discretize import TensorMesh
        >>> import numpy as np
        >>> import matplotlib.pyplot as plt
        >>> import matplotlib as mpl

        For a discrete scalar quantity :math:`\boldsymbol{\phi}` defined on the
        x-faces, we take the x-derivative by constructing the face-x divergence
        operator and multiplying as a matrix-vector product.

        >>> h = np.ones(40)
        >>> mesh = TensorMesh([h, h], "CC")

        Create a discrete quantity on x-faces

        >>> faces_x = mesh.faces_x
        >>> phi = np.exp(-(faces_x[:, 0] ** 2) / 8** 2)

        Construct the x-divergence operator and apply to vector

        >>> Dx = mesh.face_x_divergence
        >>> dphi_dx = Dx @ phi

        Plot the original function and the x-divergence

        .. collapse:: Expand to show scripting for plot

            >>> fig = plt.figure(figsize=(13, 6))
            >>> ax1 = fig.add_subplot(121)
            >>> w = np.r_[phi, np.ones(mesh.nFy)]  # Need vector on all faces for image plot
            >>> mesh.plot_image(w, ax=ax1, v_type="Fx")
            >>> ax1.set_title("Scalar on x-faces", fontsize=14)
            >>> ax2 = fig.add_subplot(122)
            >>> mesh.plot_image(dphi_dx, ax=ax2)
            >>> ax2.set_yticks([])
            >>> ax2.set_ylabel("")
            >>> ax2.set_title("X-derivative at cell center", fontsize=14)
            >>> plt.show()

        The discrete x-face divergence operator is a sparse matrix that maps
        from x-faces to cell centers. To demonstrate this, we construct
        a small 2D mesh. We then show the ordering of the elements in
        the original discrete quantity :math:`\boldsymbol{\phi}}` and its
        x-derivative :math:`\partial \boldsymbol{\phi}}/ \partial x` as well as a
        spy plot.

        .. collapse:: Expand to show scripting for plot

            >>> mesh = TensorMesh([[(1, 6)], [(1, 3)]])
            >>> fig = plt.figure(figsize=(10, 10))
            >>> ax1 = fig.add_subplot(211)
            >>> mesh.plot_grid(ax=ax1)
            >>> ax1.plot(
            ...     mesh.faces_x[:, 0], mesh.faces_x[:, 1], "g>", markersize=8
            ... )
            >>> for ii, loc in zip(range(mesh.nFx), mesh.faces_x):
            ...     ax1.text(loc[0]+0.05, loc[1]+0.02, "{0:d}".format(ii), color="g")
            >>> ax1.plot(
            ...     mesh.cell_centers[:, 0], mesh.cell_centers[:, 1], "ro", markersize=8
            ... )
            >>> for ii, loc in zip(range(mesh.nC), mesh.cell_centers):
            ...     ax1.text(loc[0]+0.05, loc[1]+0.02, "{0:d}".format(ii), color="r")

            >>> ax1.set_xticks([])
            >>> ax1.set_yticks([])
            >>> ax1.spines['bottom'].set_color('white')
            >>> ax1.spines['top'].set_color('white')
            >>> ax1.spines['left'].set_color('white')
            >>> ax1.spines['right'].set_color('white')
            >>> ax1.set_xlabel('X', fontsize=16, labelpad=-5)
            >>> ax1.set_ylabel('Y', fontsize=16, labelpad=-15)
            >>> ax1.set_title("Mapping of Face-X Divergence", fontsize=14, pad=15)
            >>> ax1.legend(
            ...     ['Mesh', '$\mathbf{\phi}$ (x-faces)', '$\partial \mathbf{phi}/\partial x$ (centers)'],
            ...     loc='upper right', fontsize=14
            ... )
            >>> ax2 = fig.add_subplot(212)
            >>> ax2.spy(mesh.face_x_divergence)
            >>> ax2.set_title("Spy Plot", fontsize=14, pad=5)
            >>> ax2.set_ylabel("Cell Index", fontsize=12)
            >>> ax2.set_xlabel("X-Face Index", fontsize=12)
            >>> plt.show()
        """
        # Compute areas of cell faces & volumes
        S = self.reshape(self.face_areas, "F", "Fx", "V")
        V = self.cell_volumes
        return sdiag(1 / V) * self._face_x_divergence_stencil * sdiag(S)

    @property
    def face_y_divergence(self):
        r"""Y-derivative operator (y-faces to cell-centres).

        This property constructs a 2nd order y-derivative operator which maps
        from y-faces to cell centers. The operator is a sparse matrix
        :math:`\mathbf{D_y}` that can be applied as a matrix-vector product
        to a discrete scalar quantity :math:`\boldsymbol{\phi}` that lives on
        y-faces; i.e.::

            dphi_dy = Dy @ phi

        For a discrete vector whose y-component lives on y-faces, this operator
        can also be used to compute the contribution of the y-component toward
        the divergence.

        Returns
        -------
        (n_cells, n_faces_y) scipy.sparse.csr_matrix
            The numerical y-derivative operator from y-faces to cell centers

        Examples
        --------
        Below, we demonstrate 1) how to apply the face-y divergence operator,
        and 2) the mapping of the face-y divergence operator and its sparsity.
        Our example is carried out on a 2D mesh but it can
        be done equivalently for a 3D mesh.

        We start by importing the necessary packages and modules.

        >>> from discretize import TensorMesh
        >>> import numpy as np
        >>> import matplotlib.pyplot as plt
        >>> import matplotlib as mpl

        For a discrete scalar quantity :math:`\boldsymbol{\phi}` defined on the
        y-faces, we take the y-derivative by constructing the face-y divergence
        operator and multiplying as a matrix-vector product.

        >>> h = np.ones(40)
        >>> mesh = TensorMesh([h, h], "CC")

        Create a discrete quantity on x-faces

        >>> faces_y = mesh.faces_y
        >>> phi = np.exp(-(faces_y[:, 1] ** 2) / 8** 2)

        Construct the y-divergence operator and apply to vector

        >>> Dy = mesh.face_y_divergence
        >>> dphi_dy = Dy @ phi

        Plot original function and the y-divergence

        .. collapse:: Expand to show scripting for plot

            >>> fig = plt.figure(figsize=(13, 6))
            >>> ax1 = fig.add_subplot(121)
            >>> w = np.r_[np.ones(mesh.nFx), phi]  # Need vector on all faces for image plot
            >>> mesh.plot_image(w, ax=ax1, v_type="Fy")
            >>> ax1.set_title("Scalar on y-faces", fontsize=14)
            >>> ax2 = fig.add_subplot(122)
            >>> mesh.plot_image(dphi_dy, ax=ax2)
            >>> ax2.set_yticks([])
            >>> ax2.set_ylabel("")
            >>> ax2.set_title("Y-derivative at cell center", fontsize=14)
            >>> plt.show()

        The discrete y-face divergence operator is a sparse matrix that maps
        from y-faces to cell centers. To demonstrate this, we construct
        a small 2D mesh. We then show the ordering of the elements in
        the original discrete quantity :math:`\boldsymbol{\phi}` and its
        y-derivative :math:`\partial \boldsymbol{\phi}/ \partial y` as well as a
        spy plot.

        .. collapse:: Expand to show scripting for plot

            >>> mesh = TensorMesh([[(1, 6)], [(1, 3)]])
            >>> fig = plt.figure(figsize=(10, 10))
            >>> ax1 = fig.add_subplot(211)
            >>> mesh.plot_grid(ax=ax1)
            >>> ax1.plot(
            ...     mesh.faces_y[:, 0], mesh.faces_y[:, 1], "g^", markersize=8
            ... )
            >>> for ii, loc in zip(range(mesh.nFy), mesh.faces_y):
            ...     ax1.text(loc[0]+0.05, loc[1]+0.02, "{0:d}".format(ii), color="g")
            >>> ax1.plot(
            ...     mesh.cell_centers[:, 0], mesh.cell_centers[:, 1], "ro", markersize=8
            ... )
            >>> for ii, loc in zip(range(mesh.nC), mesh.cell_centers):
            ...     ax1.text(loc[0]+0.05, loc[1]+0.02, "{0:d}".format(ii), color="r")

            >>> ax1.set_xticks([])
            >>> ax1.set_yticks([])
            >>> ax1.spines['bottom'].set_color('white')
            >>> ax1.spines['top'].set_color('white')
            >>> ax1.spines['left'].set_color('white')
            >>> ax1.spines['right'].set_color('white')
            >>> ax1.set_xlabel('X', fontsize=16, labelpad=-5)
            >>> ax1.set_ylabel('Y', fontsize=16, labelpad=-15)
            >>> ax1.set_title("Mapping of Face-Y Divergence", fontsize=14, pad=15)
            >>> ax1.legend(
            ...     ['Mesh','$\mathbf{\phi}$ (y-faces)','$\partial_y \mathbf{\phi}/\partial y$ (centers)'],
            ...     loc='upper right', fontsize=14
            ... )
            >>> ax2 = fig.add_subplot(212)
            >>> ax2.spy(mesh.face_y_divergence)
            >>> ax2.set_title("Spy Plot", fontsize=14, pad=5)
            >>> ax2.set_ylabel("Cell Index", fontsize=12)
            >>> ax2.set_xlabel("Y-Face Index", fontsize=12)
            >>> plt.show()
        """
        if self.dim < 2:
            return None
        # Compute areas of cell faces & volumes
        S = self.reshape(self.face_areas, "F", "Fy", "V")
        V = self.cell_volumes
        return sdiag(1 / V) * self._face_y_divergence_stencil * sdiag(S)

    @property
    def face_z_divergence(self):
        r"""Z-derivative operator (z-faces to cell-centres).

        This property constructs a 2nd order z-derivative operator which maps
        from z-faces to cell centers. The operator is a sparse matrix
        :math:`\mathbf{D_z}` that can be applied as a matrix-vector product
        to a discrete scalar quantity :math:`\boldsymbol{\phi}` that lives on
        z-faces; i.e.::

            dphi_dz = Dz @ phi

        For a discrete vector whose z-component lives on z-faces, this operator
        can also be used to compute the contribution of the z-component toward
        the divergence.

        Returns
        -------
        (n_cells, n_faces_z) scipy.sparse.csr_matrix
            The numerical z-derivative operator from z-faces to cell centers

        Examples
        --------
        Below, we demonstrate 2) how to apply the face-z divergence operator,
        and 2) the mapping of the face-z divergence operator and its sparsity.
        Our example is carried out on a 3D mesh.

        We start by importing the necessary packages and modules.

        >>> from discretize import TensorMesh
        >>> import numpy as np
        >>> import matplotlib.pyplot as plt
        >>> import matplotlib as mpl

        For a discrete scalar quantity :math:`\boldsymbol{\phi}` defined on the
        z-faces, we take the z-derivative by constructing the face-z divergence
        operator and multiplying as a matrix-vector product.

        >>> h = np.ones(40)
        >>> mesh = TensorMesh([h, h, h], "CCC")

        Create a discrete quantity on z-faces

        >>> faces_z = mesh.faces_z
        >>> phi = np.exp(-(faces_z[:, 2] ** 2) / 8** 2)

        Construct the z-divergence operator and apply to vector

        >>> Dz = mesh.face_z_divergence
        >>> dphi_dz = Dz @ phi

        Plot the original function and the z-divergence

        .. collapse:: Expand to show scripting for plot

            >>> fig = plt.figure(figsize=(13, 6))
            >>> ax1 = fig.add_subplot(121)
            >>> w = np.r_[np.ones(mesh.nFx+mesh.nFz), phi]  # Need vector on all faces for image plot
            >>> mesh.plot_slice(w, ax=ax1, v_type="Fz", normal='Y', ind=20)
            >>> ax1.set_title("Scalar on z-faces (y-slice)", fontsize=14)
            >>> ax2 = fig.add_subplot(122)
            >>> mesh.plot_slice(dphi_dz, ax=ax2, normal='Y', ind=20)
            >>> ax2.set_yticks([])
            >>> ax2.set_ylabel("")
            >>> ax2.set_title("Z-derivative at cell center (y-slice)", fontsize=14)
            >>> plt.show()

        The discrete z-face divergence operator is a sparse matrix that maps
        from z-faces to cell centers. To demonstrate this, we construct
        a small 3D mesh. We then show the ordering of the elements in
        the original discrete quantity :math:`\boldsymbol{\phi}` and its
        z-derivative :math:`\partial \boldsymbol{\phi}/ \partial z` as well as a
        spy plot.

        .. collapse:: Expand to show scripting for plot

            >>> mesh = TensorMesh([[(1, 3)], [(1, 2)], [(1, 2)]])
            >>> fig = plt.figure(figsize=(9, 12))
            >>> ax1 = fig.add_axes([0, 0.35, 1, 0.6], projection='3d', elev=10, azim=-82)
            >>> mesh.plot_grid(ax=ax1)
            >>> ax1.plot(
            ...     mesh.faces_z[:, 0], mesh.faces_z[:, 1], mesh.faces_z[:, 2], "g^", markersize=10
            ... )
            >>> for ii, loc in zip(range(mesh.nFz), mesh.faces_z):
            ...     ax1.text(loc[0] + 0.05, loc[1] + 0.05, loc[2], "{0:d}".format(ii), color="g")

            >>> ax1.plot(
            ...    mesh.cell_centers[:, 0], mesh.cell_centers[:, 1], mesh.cell_centers[:, 2],
            ...    "ro", markersize=10
            ... )
            >>> for ii, loc in zip(range(mesh.nC), mesh.cell_centers):
            ...     ax1.text(loc[0] + 0.05, loc[1] + 0.05, loc[2], "{0:d}".format(ii), color="r")
            >>> ax1.legend(
            ...     ['Mesh','$\mathbf{\phi}$ (z-faces)','$\partial \mathbf{\phi}/\partial z$ (centers)'],
            ...     loc='upper right', fontsize=14
            ... )

            Manually make axis properties invisible

            >>> ax1.set_xticks([])
            >>> ax1.set_yticks([])
            >>> ax1.set_zticks([])
            >>> ax1.w_xaxis.set_pane_color((1.0, 1.0, 1.0, 0.0))
            >>> ax1.w_yaxis.set_pane_color((1.0, 1.0, 1.0, 0.0))
            >>> ax1.w_zaxis.set_pane_color((1.0, 1.0, 1.0, 0.0))
            >>> ax1.w_xaxis.line.set_color((1.0, 1.0, 1.0, 0.0))
            >>> ax1.w_yaxis.line.set_color((1.0, 1.0, 1.0, 0.0))
            >>> ax1.w_zaxis.line.set_color((1.0, 1.0, 1.0, 0.0))
            >>> ax1.set_xlabel('X', labelpad=-15, fontsize=16)
            >>> ax1.set_ylabel('Y', labelpad=-20, fontsize=16)
            >>> ax1.set_zlabel('Z', labelpad=-20, fontsize=16)
            >>> ax1.set_title("Mapping of Face-Z Divergence", fontsize=16, pad=-15)

            Spy plot the operator,

            >>> ax2 = fig.add_axes([0.05, 0.05, 0.9, 0.3])
            >>> ax2.spy(mesh.face_z_divergence)
            >>> ax2.set_title("Spy Plot", fontsize=16, pad=5)
            >>> ax2.set_ylabel("Cell Index", fontsize=12)
            >>> ax2.set_xlabel("Z-Face Index", fontsize=12)
            >>> plt.show()
        """
        if self.dim < 3:
            return None
        # Compute areas of cell faces & volumes
        S = self.reshape(self.face_areas, "F", "Fz", "V")
        V = self.cell_volumes
        return sdiag(1 / V) * self._face_z_divergence_stencil * sdiag(S)

    ###########################################################################
    #                                                                         #
    #                          Nodal Diff Operators                           #
    #                                                                         #
    ###########################################################################

    @property
    def _nodal_gradient_x_stencil(self):
        """Stencil for the nodal gradient in the x-direction (nodes to x-edges)."""
        if self.dim == 1:
            Gx = ddx(self.shape_cells[0])
        elif self.dim == 2:
            Gx = sp.kron(speye(self.shape_nodes[1]), ddx(self.shape_cells[0]))
        elif self.dim == 3:
            Gx = kron3(
                speye(self.shape_nodes[2]),
                speye(self.shape_nodes[1]),
                ddx(self.shape_cells[0]),
            )
        return Gx

    @property
    def _nodal_gradient_y_stencil(self):
        """Stencil for the nodal gradient in the y-direction (nodes to y-edges)."""
        if self.dim == 1:
            return None
        elif self.dim == 2:
            Gy = sp.kron(ddx(self.shape_cells[1]), speye(self.shape_nodes[0]))
        elif self.dim == 3:
            Gy = kron3(
                speye(self.shape_nodes[2]),
                ddx(self.shape_cells[1]),
                speye(self.shape_nodes[0]),
            )
        return Gy

    @property
    def _nodal_gradient_z_stencil(self):
        """Stencil for the nodal gradient in the z-direction (nodes to z-edges)."""
        if self.dim == 1 or self.dim == 2:
            return None
        else:
            Gz = kron3(
                ddx(self.shape_cells[2]),
                speye(self.shape_nodes[1]),
                speye(self.shape_nodes[0]),
            )
        return Gz

    @property
    def _nodal_gradient_stencil(self):
        """Full stencil for the nodal gradient (nodes to edges)."""
        # Compute divergence operator on faces
        if self.dim == 1:
            G = self._nodal_gradient_x_stencil
        elif self.dim == 2:
            G = sp.vstack(
                (self._nodal_gradient_x_stencil, self._nodal_gradient_y_stencil),
                format="csr",
            )
        elif self.dim == 3:
            G = sp.vstack(
                (
                    self._nodal_gradient_x_stencil,
                    self._nodal_gradient_y_stencil,
                    self._nodal_gradient_z_stencil,
                ),
                format="csr",
            )
        return G

    @property
    def nodal_gradient(self):  # NOQA D102
        if getattr(self, "_nodal_gradient", None) is None:
            G = self._nodal_gradient_stencil
            L = self.edge_lengths
            self._nodal_gradient = sdiag(1 / L) * G
        return self._nodal_gradient

    @property
    def _nodal_laplacian_x_stencil(self):
        """Stencil for the nodal Laplacian in the x-direction (nodes to nodes)."""
        warnings.warn("Laplacian has not been tested rigorously.")

        Dx = ddx(self.shape_cells[0])
        Lx = -Dx.T * Dx

        if self.dim == 2:
            Lx = sp.kron(speye(self.shape_nodes[1]), Lx)
        elif self.dim == 3:
            Lx = kron3(speye(self.shape_nodes[2]), speye(self.shape_nodes[1]), Lx)
        return Lx

    @property
    def _nodal_laplacian_y_stencil(self):
        """Stencil for the nodal Laplacian in the y-direction (nodes to nodes)."""
        warnings.warn("Laplacian has not been tested rigorously.")

        if self.dim == 1:
            return None

        Dy = ddx(self.shape_cells[1])
        Ly = -Dy.T * Dy

        if self.dim == 2:
            Ly = sp.kron(Ly, speye(self.shape_nodes[0]))
        elif self.dim == 3:
            Ly = kron3(speye(self.shape_nodes[2]), Ly, speye(self.shape_nodes[0]))
        return Ly

    @property
    def _nodal_laplacian_z_stencil(self):
        """Stencil for the nodal Laplacian in the z-direction (nodes to nodes)."""
        warnings.warn("Laplacian has not been tested rigorously.")

        if self.dim == 1 or self.dim == 2:
            return None

        Dz = ddx(self.shape_cells[2])
        Lz = -Dz.T * Dz
        return kron3(Lz, speye(self.shape_nodes[1]), speye(self.shape_nodes[0]))

    @property
    def _nodal_laplacian_x(self):
        """Construct the nodal Laplacian in the x-direction (nodes to nodes)."""
        Hx = sdiag(1.0 / self.h[0])
        if self.dim == 2:
            Hx = sp.kron(speye(self.shape_nodes[1]), Hx)
        elif self.dim == 3:
            Hx = kron3(speye(self.shape_nodes[2]), speye(self.shape_nodes[1]), Hx)
        return Hx.T * self._nodal_gradient_x_stencil * Hx

    @property
    def _nodal_laplacian_y(self):
        """Construct the nodal Laplacian in the y-direction (nodes to nodes)."""
        Hy = sdiag(1.0 / self.h[1])
        if self.dim == 1:
            return None
        elif self.dim == 2:
            Hy = sp.kron(Hy, speye(self.shape_nodes[0]))
        elif self.dim == 3:
            Hy = kron3(speye(self.shape_nodes[2]), Hy, speye(self.shape_nodes[0]))
        return Hy.T * self._nodal_gradient_y_stencil * Hy

    @property
    def _nodal_laplacian_z(self):
        """Construct the nodal Laplacian in the z-direction (nodes to nodes)."""
        if self.dim == 1 or self.dim == 2:
            return None
        Hz = sdiag(1.0 / self.h[2])
        Hz = kron3(Hz, speye(self.shape_nodes[1]), speye(self.shape_nodes[0]))
        return Hz.T * self._nodal_laplacian_z_stencil * Hz

    @property
    def nodal_laplacian(self):  # NOQA D102
        # Documentation inherited from discretize.base.BaseMesh
        if getattr(self, "_nodal_laplacian", None) is None:
            warnings.warn("Laplacian has not been tested rigorously.")
            # Compute divergence operator on faces
            if self.dim == 1:
                self._nodal_laplacian = self._nodal_laplacian_x
            elif self.dim == 2:
                self._nodal_laplacian = (
                    self._nodal_laplacian_x + self._nodal_laplacian_y
                )
            elif self.dim == 3:
                self._nodal_laplacian = (
                    self._nodal_laplacian_x
                    + self._nodal_laplacian_y
                    + self._nodal_laplacian_z
                )
        return self._nodal_laplacian

    def edge_divergence_weak_form_robin(self, alpha=0.0, beta=1.0, gamma=0.0):
        r"""Create Robin conditions pieces for weak form of the edge divergence operator (edges to nodes).

        This method returns the pieces required to impose Robin boundary conditions
        for the discrete weak form divergence operator that maps from edges to nodes.
        These pieces are needed when constructing the discrete representation
        of the inner product :math:`\langle \psi , \nabla \cdot \vec{u} \rangle`
        according to the finite volume method.

        To implement the boundary conditions, we assume

        .. math::
            \vec{u} = \nabla \phi

        for some scalar function :math:`\phi`. Boundary conditions are imposed
        on the scalar function according to the Robin condition:

        .. math::
            \alpha \phi + \beta \frac{\partial \phi}{\partial n} = \gamma

        The user supplies values for :math:`\alpha`, :math:`\beta` and :math:`\gamma`
        for all boundary nodes or faces. For the values supplied,
        **edge_divergence_weak_form_robin** returns the matrix :math:`\mathbf{B}`
        and vector :math:`\mathbf{b}` required for the discrete representation
        of :math:`\langle \psi , \nabla \cdot \vec{u} \rangle`.
        *See the notes section for a comprehensive description.*

        Parameters
        ----------
        alpha : scalar or array_like
            Defines :math:`\alpha` for Robin boundary condition. Can be defined as a
            scalar or array_like. If array_like, the length of the array must be equal
            to the number of boundary faces or boundary nodes.
        beta : scalar or array_like
            Defines :math:`\beta` for Robin boundary condition. Can be defined as a
            scalar or array_like. If array_like, must have the same length as *alpha*.
            Cannot be zero.
        gamma : scalar or array_like
            Defines :math:`\gamma` for Robin boundary condition. If array like, *gamma*
            can have shape (n_boundary_xxx,). Can also have shape (n_boundary_xxx, n_rhs)
            if multiple systems have the same *alpha* and *beta* parameters.

        Returns
        -------
        B : (n_nodes, n_nodes) scipy.sparse.dia_matrix
            A sparse matrix dependent on the values of *alpha*, *beta* and *gamma* supplied
        b : (n_nodes) numpy.ndarray or (n_nodes, n_rhs) numpy.ndarray
            A vector dependent on the values of *alpha*, *beta* and *gamma* supplied

        Notes
        -----
        For the divergence of a vector :math:`\vec{u}`, the weak form is implemented by taking
        the inner product with a piecewise-constant test function :math:`\psi` and integrating
        over the domain:

        .. math::
            \langle \psi , \nabla \cdot \vec{u} \rangle \; = \int_\Omega \psi \, (\nabla \cdot \vec{u}) \, dv

        For a discrete representation of the vector :math:`\vec{u}` that lives on mesh edges,
        the divergence operator must map from edges to nodes. To implement boundary conditions in this
        case, we must use the integration by parts to re-express the inner product as:

        .. math::
            \langle \psi , \nabla \cdot \vec{u} \rangle \, = - \int_V \vec{u} \cdot \nabla \psi \, dV
            + \oint_{\partial \Omega} \psi \, (\hat{n} \cdot \vec{u}) \, da

        Assuming :math:`\vec{u} = \nabla \phi`, the above equation becomes:

        .. math::
            \langle \psi , \nabla \cdot \vec{u} \rangle \, = - \int_V \nabla \phi \cdot \nabla \psi \, dV
            + \oint_{\partial \Omega} \psi \, \frac{\partial \phi}{\partial n} \, da

        Substituting in the Robin conditions:

        .. math::
            \langle \psi , \nabla \cdot \vec{u} \rangle \, = - \int_V \nabla \phi \cdot \nabla \psi \, dV
            + \oint_{\partial \Omega} \psi \, \frac{(\gamma - \alpha \Phi)}{\beta} \, da

        therefore, `beta` cannot be zero.

        The discrete approximation to the above expression is given by:

        .. math::
            \langle \psi , \nabla \cdot \vec{u} \rangle \,
            \approx - \boldsymbol{\psi^T \big ( G_n^T M_e G_n - B \big ) \phi + \psi^T b}

        where

        .. math::
            \boldsymbol{u} = \boldsymbol{G_n \, \phi}

        :math:`\mathbf{G_n}` is the :py:attr:`~discretize.operators.DiffOperators.nodal_gradient`
        and :math:`\mathbf{M_e}` is the edge inner product matrix
        (see :py:attr:`~discretize.operators.InnerProducts.get_edge_inner_product`).
        **edge_divergence_weak_form_robin** returns the matrix :math:`\mathbf{B}`
        and vector :math:`\mathbf{b}` based on the parameters *alpha* , *beta*
        and *gamma* provided.

        Examples
        --------
        Here we construct all of the pieces required for the discrete
        representation of :math:`\langle \psi , \nabla \cdot \vec{u} \rangle`
        for specified Robin boundary conditions. We define
        :math:`\mathbf{u}` on the edges, and :math:`\boldsymbol{\psi}`
        and :math:`\boldsymbol{\psi}` on the nodes.
        We begin by creating a small 2D tensor mesh:

        >>> from discretize import TensorMesh
        >>> import numpy as np
        >>> import scipy.sparse as sp
        >>> h = np.ones(32)
        >>> mesh = TensorMesh([h, h])

        We then define `alpha`, `beta`, and `gamma` parameters for a zero Neumann
        condition on the boundary faces. This corresponds to setting:

        >>> alpha = 0.0
        >>> beta = 1.0
        >>> gamma = 0.0

        Next, we construct all of the necessary pieces required to take
        the discrete inner product:

        >>> B, b = mesh.edge_divergence_weak_form_robin(alpha, beta, gamma)
        >>> Me = mesh.get_edge_inner_product()
        >>> Gn = mesh.nodal_gradient

        In practice, these pieces are usually re-arranged when used to
        solve PDEs with the finite volume method. Because the boundary
        conditions are applied to the scalar potential :math:`\phi`,
        we create a function which computes the discrete inner product for any
        :math:`\boldsymbol{\psi}` and :math:`\boldsymbol{\phi}` where
        :math:`\mathbf{u} = \boldsymbol{G \, \phi}`:

        >>> def inner_product(psi, phi):
        ...     return psi @ (-Gn.T @ Me @ Gn + B) @ phi + psi @ b
        """
        alpha = np.atleast_1d(alpha)
        beta = np.atleast_1d(beta)
        gamma = np.atleast_1d(gamma)

        if np.any(beta == 0.0):
            raise ValueError("beta cannot have a zero value")

        Pbn = self.project_node_to_boundary_node
        Pbf = self.project_face_to_boundary_face

        n_boundary_faces = Pbf.shape[0]
        n_boundary_nodes = Pbn.shape[0]

        if len(alpha) == 1:
            if len(beta) != 1:
                alpha = np.full(len(beta), alpha[0])
            elif len(gamma) != 1:
                alpha = np.full(len(gamma), alpha[0])
            else:
                alpha = np.full(n_boundary_faces, alpha[0])
        if len(beta) == 1:
            if len(alpha) != 1:
                beta = np.full(len(alpha), beta[0])
        if len(gamma) == 1:
            if len(alpha) != 1:
                gamma = np.full(len(alpha), gamma[0])

        if len(alpha) != len(beta) or len(beta) != len(gamma):
            raise ValueError("alpha, beta, and gamma must have the same length")

        if len(alpha) not in [n_boundary_faces, n_boundary_nodes]:
            raise ValueError(
                "The arrays must be of length n_boundary_faces or n_boundary_nodes"
            )

        AveN2F = self.average_node_to_face
        boundary_areas = Pbf @ self.face_areas
        AveBN2Bf = Pbf @ AveN2F @ Pbn.T

        # at the boundary, we have that u dot n = (gamma - alpha * phi)/beta
        if len(alpha) == n_boundary_faces:
            if gamma.ndim == 2:
                b = Pbn.T @ (
                    AveBN2Bf.T @ (gamma / beta[:, None] * boundary_areas[:, None])
                )
            else:
                b = Pbn.T @ (AveBN2Bf.T @ (gamma / beta * boundary_areas))
            B = sp.diags(Pbn.T @ (AveBN2Bf.T @ (-alpha / beta * boundary_areas)))
        else:
            if gamma.ndim == 2:
                b = Pbn.T @ (
                    gamma / beta[:, None] * (AveBN2Bf.T @ boundary_areas)[:, None]
                )
            else:
                b = Pbn.T @ (gamma / beta * (AveBN2Bf.T @ boundary_areas))
            B = sp.diags(Pbn.T @ (-alpha / beta * (AveBN2Bf.T @ boundary_areas)))
        return B, b

    ###########################################################################
    #                                                                         #
    #                                Cell Grad                                #
    #                                                                         #
    ###########################################################################

    _cell_gradient_BC_list = "neumann"

    def set_cell_gradient_BC(self, BC):
        """Set boundary conditions for derivative operators acting on cell-centered quantities.

        This method is used to set zero Dirichlet and/or zero Neumann boundary
        conditions for differential operators that act on cell-centered quantities.
        The user may apply the same boundary conditions to all boundaries, or
        define the boundary conditions of boundary face (x, y and z) separately.
        The user may also apply boundary conditions to the lower and upper boundary
        face separately.

        Cell gradient boundary conditions are enforced when constructing
        the following properties:

            - :py:attr:`~discretize.operators.DiffOperators.cell_gradient`
            - :py:attr:`~discretize.operators.DiffOperators.cell_gradient_x`
            - :py:attr:`~discretize.operators.DiffOperators.cell_gradient_y`
            - :py:attr:`~discretize.operators.DiffOperators.cell_gradient_z`
            - :py:attr:`~discretize.operators.DiffOperators.stencil_cell_gradient`
            - :py:attr:`~discretize.operators.DiffOperators.stencil_cell_gradient_x`
            - :py:attr:`~discretize.operators.DiffOperators.stencil_cell_gradient_y`
            - :py:attr:`~discretize.operators.DiffOperators.stencil_cell_gradient_z`

        By default, the mesh assumes a zero Neumann boundary condition on the
        entire boundary. To define robin boundary conditions, see
        :py:attr:`~discretize.operators.DiffOperators.cell_gradient_weak_form_robin`.

        Parameters
        ----------
        BC : str or list [dim,]
            Define the boundary conditions using the string 'dirichlet' for zero
            Dirichlet conditions and 'neumann' for zero Neumann conditions. See
            *examples* for several implementations.

        Examples
        --------
        Here we demonstrate how to apply zero Dirichlet and/or Neumann boundary
        conditions for cell-centers differential operators.

        >>> from discretize import TensorMesh
        >>> mesh = TensorMesh([[(1, 20)], [(1, 20)], [(1, 20)]])

        Define zero Neumann conditions for all boundaries

        >>> BC = 'neumann'
        >>> mesh.set_cell_gradient_BC(BC)

        Define zero Dirichlet on y boundaries and zero Neumann otherwise

        >>> BC = ['neumann', 'dirichlet', 'neumann']
        >>> mesh.set_cell_gradient_BC(BC)

        Define zero Neumann on the bottom x-boundary and zero Dirichlet otherwise

        >>> BC = [['neumann', 'dirichlet'], 'dirichlet', 'dirichlet']
        >>> mesh.set_cell_gradient_BC(BC)
        """
        if isinstance(BC, str):
            BC = [BC] * self.dim
        if isinstance(BC, list):
            if len(BC) != self.dim:
                raise ValueError("BC list must be the size of your mesh")
        else:
            raise TypeError("BC must be a str or a list.")

        for i, bc_i in enumerate(BC):
            BC[i] = _validate_BC(bc_i)

        # ensure we create a new gradient next time we call it
        self._cell_gradient = None
        self._cell_gradient_BC = None
        self._cell_gradient_BC_list = BC
        return BC

    @property
    def stencil_cell_gradient_x(self):
        r"""Differencing operator along x-direction (cell centers to x-faces).

        This property constructs a differencing operator along the x-axis
        that acts on cell centered quantities; i.e. the stencil for the
        x-component of the cell gradient. The operator computes the
        differences between the values at adjacent cell centers along the
        x-direction, and places the result on the x-faces. The operator is a sparse
        matrix :math:`\mathbf{G_x}` that can be applied as a matrix-vector
        product to a cell centered quantity :math:`\boldsymbol{\phi}`, i.e.::

            diff_phi_x = Gx @ phi

        By default, the operator assumes zero-Neumann boundary conditions
        on the scalar quantity. Before calling **stencil_cell_gradient_x** however,
        the user can set a mix of zero Dirichlet and zero Neumann boundary
        conditions using :py:attr:`~discretize.operators.DiffOperators.set_cell_gradient_BC`.
        When **stencil_cell_gradient_x** is called, the boundary conditions are
        enforced for the differencing operator.

        Returns
        -------
        (n_faces_x, n_cells) scipy.sparse.csr_matrix
            The stencil for the x-component of the cell gradient

        Examples
        --------
        Below, we demonstrate how to set boundary conditions for the
        x-component cell gradient stencil, construct the operator and apply it
        to a discrete scalar quantity. The mapping of the operator and
        its sparsity is also illustrated. Our example is carried out on a 2D
        mesh but it can be done equivalently for a 3D mesh.

        We start by importing the necessary packages and modules.

        >>> from discretize import TensorMesh
        >>> import numpy as np
        >>> import matplotlib.pyplot as plt
        >>> import matplotlib as mpl

        We then construct a mesh and define a scalar function at cell
        centers. In this case, the scalar represents some block within
        a homogeneous medium.

        Create a uniform grid

        >>> h = np.ones(40)
        >>> mesh = TensorMesh([h, h], "CC")

        Create a discrete scalar at cell centers

        >>> centers = mesh.cell_centers
        >>> phi = np.zeros(mesh.nC)
        >>> k = (np.abs(mesh.cell_centers[:, 0]) < 10.) & (np.abs(mesh.cell_centers[:, 1]) < 10.)
        >>> phi[k] = 1.

        Before constructing the stencil gradient operator, we must define
        the boundary conditions; zero Neumann for our example. Even though
        we are only computing the difference along x, we define boundary
        conditions for all boundary faces. Once the
        operator is created, it is applied as a matrix-vector product.

        >>> mesh.set_cell_gradient_BC(['neumann', 'neumann'])
        >>> Gx = mesh.stencil_cell_gradient_x
        >>> diff_phi_x = Gx @ phi

        Now we plot the original scalar, and the differencing taken along the
        x axes.

        .. collapse:: Expand to show scripting for plot

            >>> fig = plt.figure(figsize=(13, 5))
            >>> ax1 = fig.add_subplot(121)
            >>> mesh.plot_image(phi, ax=ax1)
            >>> ax1.set_title("Scalar at cell centers", fontsize=14)

            >>> ax2 = fig.add_subplot(122)
            >>> v = np.r_[diff_phi_x, np.zeros(mesh.nFy)]  # Define vector for plotting fun
            >>> mesh.plot_image(v, ax=ax2, v_type="Fx")
            >>> ax2.set_yticks([])
            >>> ax2.set_ylabel("")
            >>> ax2.set_title("Difference (x-axis)", fontsize=14)
            >>> plt.show()

        The x-component cell gradient stencil is a sparse differencing matrix
        that maps from cell centers to x-faces. To demonstrate this, we construct
        a small 2D mesh. We then show the ordering of the elements
        and a spy plot.

        >>> mesh = TensorMesh([[(1, 3)], [(1, 4)]])
        >>> mesh.set_cell_gradient_BC('neumann')

        .. collapse:: Expand to show scripting for plot

            >>> fig = plt.figure(figsize=(12, 8))
            >>> ax1 = fig.add_subplot(121)
            >>> mesh.plot_grid(ax=ax1)
            >>> ax1.set_title("Mapping of Stencil", fontsize=14, pad=15)

            >>> ax1.plot(mesh.cell_centers[:, 0], mesh.cell_centers[:, 1], "ro", markersize=8)
            >>> for ii, loc in zip(range(mesh.nC), mesh.cell_centers):
            ...     ax1.text(loc[0] + 0.05, loc[1] + 0.02, "{0:d}".format(ii), color="r")
            >>> ax1.plot(mesh.faces_x[:, 0], mesh.faces_x[:, 1], "g>", markersize=8)
            >>> for ii, loc in zip(range(mesh.nFx), mesh.faces_x):
            ...     ax1.text(loc[0] + 0.05, loc[1] + 0.02, "{0:d}".format(ii), color="g")
            >>> ax1.set_xticks([])
            >>> ax1.set_yticks([])
            >>> ax1.spines['bottom'].set_color('white')
            >>> ax1.spines['top'].set_color('white')
            >>> ax1.spines['left'].set_color('white')
            >>> ax1.spines['right'].set_color('white')
            >>> ax1.set_xlabel('X', fontsize=16, labelpad=-5)
            >>> ax1.set_ylabel('Y', fontsize=16, labelpad=-15)
            >>> ax1.legend(
            ...     ['Mesh', '$\mathbf{\phi}$ (centers)', '$\mathbf{Gx^* \phi}$ (x-faces)'],
            ...     loc='upper right', fontsize=14
            ... )
            >>> ax2 = fig.add_subplot(122)
            >>> ax2.spy(mesh.stencil_cell_gradient_x)
            >>> ax2.set_title("Spy Plot", fontsize=14, pad=5)
            >>> ax2.set_ylabel("X-Face Index", fontsize=12)
            >>> ax2.set_xlabel("Cell Index", fontsize=12)
            >>> plt.show()
        """
        BC = ["neumann", "neumann"]
        if self.dim == 1:
            G1 = _ddxCellGrad(self.shape_cells[0], BC)
        elif self.dim == 2:
            G1 = sp.kron(
                speye(self.shape_cells[1]), _ddxCellGrad(self.shape_cells[0], BC)
            )
        elif self.dim == 3:
            G1 = kron3(
                speye(self.shape_cells[2]),
                speye(self.shape_cells[1]),
                _ddxCellGrad(self.shape_cells[0], BC),
            )
        return G1

    @property
    def stencil_cell_gradient_y(self):
        r"""Differencing operator along y-direction (cell centers to y-faces).

        This property constructs a differencing operator along the x-axis
        that acts on cell centered quantities; i.e. the stencil for the
        y-component of the cell gradient. The operator computes the
        differences between the values at adjacent cell centers along the
        y-direction, and places the result on the y-faces. The operator is a sparse
        matrix :math:`\mathbf{G_y}` that can be applied as a matrix-vector
        product to a cell centered quantity :math:`\boldsymbol{\phi}`, i.e.::

            diff_phi_y = Gy @ phi

        By default, the operator assumes zero-Neumann boundary conditions
        on the scalar quantity. Before calling **stencil_cell_gradient_y** however,
        the user can set a mix of zero Dirichlet and zero Neumann boundary
        conditions using :py:attr:`~discretize.operators.DiffOperators.set_cell_gradient_BC`.
        When **stencil_cell_gradient_y** is called, the boundary conditions are
        enforced for the differencing operator.

        Returns
        -------
        (n_faces_y, n_cells) scipy.sparse.csr_matrix
            The stencil for the y-component of the cell gradient

        Examples
        --------
        Below, we demonstrate how to set boundary conditions for the
        y-component cell gradient stencil, construct the operator and apply it
        to a discrete scalar quantity. The mapping of the operator and
        its sparsity is also illustrated. Our example is carried out on a 2D
        mesh but it can be done equivalently for a 3D mesh.

        We start by importing the necessary packages and modules.

        >>> from discretize import TensorMesh
        >>> import numpy as np
        >>> import matplotlib.pyplot as plt
        >>> import matplotlib as mpl

        We then construct a mesh and define a scalar function at cell
        centers. In this case, the scalar represents some block within
        a homogeneous medium.

        Create a uniform grid

        >>> h = np.ones(40)
        >>> mesh = TensorMesh([h, h], "CC")

        Create a discrete scalar at cell centers

        >>> centers = mesh.cell_centers
        >>> phi = np.zeros(mesh.nC)
        >>> k = (np.abs(mesh.cell_centers[:, 0]) < 10.) & (np.abs(mesh.cell_centers[:, 1]) < 10.)
        >>> phi[k] = 1.

        Before constructing the operator, we must define
        the boundary conditions; zero Neumann for our example. Even though
        we are only computing the difference along y, we define boundary
        conditions for all boundary faces. Once the
        operator is created, it is applied as a matrix-vector product.

        >>> mesh.set_cell_gradient_BC(['neumann', 'neumann'])
        >>> Gy = mesh.stencil_cell_gradient_y
        >>> diff_phi_y = Gy @ phi

        Now we plot the original scalar, and the differencing taken along the
        y-axis.

        .. collapse:: Expand to show scripting for plot

            >>> fig = plt.figure(figsize=(13, 5))
            >>> ax1 = fig.add_subplot(121)
            >>> mesh.plot_image(phi, ax=ax1)
            >>> ax1.set_title("Scalar at cell centers", fontsize=14)
            >>> ax2 = fig.add_subplot(122)
            >>> v = np.r_[np.zeros(mesh.nFx), diff_phi_y]  # Define vector for plotting fun
            >>> mesh.plot_image(v, ax=ax2, v_type="Fy")
            >>> ax2.set_yticks([])
            >>> ax2.set_ylabel("")
            >>> ax2.set_title("Difference (y-axis)", fontsize=14)
            >>> plt.show()

        The y-component cell gradient stencil is a sparse differencing matrix
        that maps from cell centers to y-faces. To demonstrate this, we construct
        a small 2D mesh. We then show the ordering of the elements
        and a spy plot.

        >>> mesh = TensorMesh([[(1, 3)], [(1, 4)]])
        >>> mesh.set_cell_gradient_BC('neumann')

        .. collapse:: Expand to show scripting for plot

            >>> fig = plt.figure(figsize=(12, 8))
            >>> ax1 = fig.add_subplot(121)
            >>> mesh.plot_grid(ax=ax1)
            >>> ax1.set_title("Mapping of Stencil", fontsize=14, pad=15)
            >>> ax1.plot(mesh.cell_centers[:, 0], mesh.cell_centers[:, 1], "ro", markersize=8)
            >>> for ii, loc in zip(range(mesh.nC), mesh.cell_centers):
            ...     ax1.text(loc[0] + 0.05, loc[1] + 0.02, "{0:d}".format(ii), color="r")
            >>> ax1.plot(mesh.faces_y[:, 0], mesh.faces_y[:, 1], "g^", markersize=8)
            >>> for ii, loc in zip(range(mesh.nFy), mesh.faces_y):
            ...     ax1.text(loc[0] + 0.05, loc[1] + 0.02, "{0:d}".format(ii + mesh.nFx), color="g")

            >>> ax1.set_xticks([])
            >>> ax1.set_yticks([])
            >>> ax1.spines['bottom'].set_color('white')
            >>> ax1.spines['top'].set_color('white')
            >>> ax1.spines['left'].set_color('white')
            >>> ax1.spines['right'].set_color('white')
            >>> ax1.set_xlabel('X', fontsize=16, labelpad=-5)
            >>> ax1.set_ylabel('Y', fontsize=16, labelpad=-15)
            >>> ax1.legend(
            ...     ['Mesh', '$\mathbf{\phi}$ (centers)', '$\mathbf{Gy^* \phi}$ (y-faces)'],
            ...     loc='upper right', fontsize=14
            ... )

            >>> ax2 = fig.add_subplot(122)
            >>> ax2.spy(mesh.stencil_cell_gradient_y)
            >>> ax2.set_title("Spy Plot", fontsize=14, pad=5)
            >>> ax2.set_ylabel("Y-Face Index", fontsize=12)
            >>> ax2.set_xlabel("Cell Index", fontsize=12)
            >>> plt.show()
        """
        if self.dim < 2:
            return None
        BC = ["neumann", "neumann"]  # TODO: remove this hard-coding
        n = self.vnC
        if self.dim == 2:
            G2 = sp.kron(_ddxCellGrad(n[1], BC), speye(n[0]))
        elif self.dim == 3:
            G2 = kron3(speye(n[2]), _ddxCellGrad(n[1], BC), speye(n[0]))
        return G2

    @property
    def stencil_cell_gradient_z(self):
        r"""Differencing operator along z-direction (cell centers to z-faces).

        This property constructs a differencing operator along the z-axis
        that acts on cell centered quantities; i.e. the stencil for the
        z-component of the cell gradient. The operator computes the
        differences between the values at adjacent cell centers along the
        z-direction, and places the result on the z-faces. The operator is a sparse
        matrix :math:`\mathbf{G_z}` that can be applied as a matrix-vector
        product to a cell centered quantity :math:`\boldsymbol{\phi}`, i.e.::

            diff_phi_z = Gz @ phi

        By default, the operator assumes zero-Neumann boundary conditions
        on the scalar quantity. Before calling **stencil_cell_gradient_z** however,
        the user can set a mix of zero Dirichlet and zero Neumann boundary
        conditions using :py:attr:`~discretize.operators.DiffOperators.set_cell_gradient_BC`.
        When **stencil_cell_gradient_z** is called, the boundary conditions are
        enforced for the differencing operator.

        Returns
        -------
        (n_faces_z, n_cells) scipy.sparse.csr_matrix
            The stencil for the z-component of the cell gradient

        Examples
        --------
        Below, we demonstrate how to set boundary conditions for the
        z-component cell gradient stencil, construct the operator and apply it
        to a discrete scalar quantity. The mapping of the operator and
        its sparsity is also illustrated.

        We start by importing the necessary packages and modules.

        >>> from discretize import TensorMesh
        >>> import numpy as np
        >>> import matplotlib.pyplot as plt
        >>> import matplotlib as mpl

        We then construct a mesh and define a scalar function at cell
        centers. In this case, the scalar represents some block within
        a homogeneous medium.

        Create a uniform grid

        >>> h = np.ones(40)
        >>> mesh = TensorMesh([h, h, h], "CCC")

        Create a discrete scalar at cell centers

        >>> centers = mesh.cell_centers
        >>> phi = np.zeros(mesh.nC)
        >>> k = (
        ...     (np.abs(mesh.cell_centers[:, 0]) < 10.) &
        ...     (np.abs(mesh.cell_centers[:, 1]) < 10.) &
        ...     (np.abs(mesh.cell_centers[:, 2]) < 10.)
        ... )
        >>> phi[k] = 1.

        Before constructing the operator, we must define
        the boundary conditions; zero Neumann for our example. Even though
        we are only computing the difference along z, we define boundary
        conditions for all boundary faces. Once the
        operator is created, it is applied as a matrix-vector product.

        >>> mesh.set_cell_gradient_BC(['neumann', 'neumann', 'neumann'])
        >>> Gz = mesh.stencil_cell_gradient_z
        >>> diff_phi_z = Gz @ phi

        Now we plot the original scalar, and the differencing taken along the
        z-axis for a slice at y = 0.

        .. collapse:: Expand to show scripting for plot

            >>> fig = plt.figure(figsize=(13, 5))
            >>> ax1 = fig.add_subplot(121)
            >>> mesh.plot_slice(phi, ax=ax1, normal='Y', slice_loc=0)
            >>> ax1.set_title("Scalar at cell centers", fontsize=14)
            >>> ax2 = fig.add_subplot(122)
            >>> v = np.r_[np.zeros(mesh.nFx+mesh.nFy), diff_phi_z]  # Define vector for plotting fun
            >>> mesh.plot_slice(v, ax=ax2, v_type='Fz', normal='Y', slice_loc=0)
            >>> ax2.set_title("Difference (z-axis)", fontsize=14)
            >>> plt.show()

        The z-component cell gradient stencil is a sparse differencing matrix
        that maps from cell centers to z-faces. To demonstrate this, we provide
        a spy plot

        .. collapse:: Expand to show scripting for plot

            >>> fig = plt.figure(figsize=(9, 9))
            >>> ax1 = fig.add_subplot(111)
            >>> ax1.spy(mesh.stencil_cell_gradient_z, ms=1)
            >>> ax1.set_title("Spy Plot", fontsize=16, pad=5)
            >>> ax1.set_xlabel("Cell Index", fontsize=12)
            >>> ax1.set_ylabel("Z-Face Index", fontsize=12)
            >>> plt.show()
        """
        if self.dim < 3:
            return None
        BC = ["neumann", "neumann"]  # TODO: remove this hard-coding
        n = self.vnC
        G3 = kron3(_ddxCellGrad(n[2], BC), speye(n[1]), speye(n[0]))
        return G3

    @property
    def stencil_cell_gradient(self):  # NOQA D102
        # Documentation inherited from discretize.base.BaseMesh
        BC = self.set_cell_gradient_BC(self._cell_gradient_BC_list)
        if self.dim == 1:
            G = _ddxCellGrad(self.shape_cells[0], BC[0])
        elif self.dim == 2:
            G1 = sp.kron(
                speye(self.shape_cells[1]), _ddxCellGrad(self.shape_cells[0], BC[0])
            )
            G2 = sp.kron(
                _ddxCellGrad(self.shape_cells[1], BC[1]), speye(self.shape_cells[0])
            )
            G = sp.vstack((G1, G2), format="csr")
        elif self.dim == 3:
            G1 = kron3(
                speye(self.shape_cells[2]),
                speye(self.shape_cells[1]),
                _ddxCellGrad(self.shape_cells[0], BC[0]),
            )
            G2 = kron3(
                speye(self.shape_cells[2]),
                _ddxCellGrad(self.shape_cells[1], BC[1]),
                speye(self.shape_cells[0]),
            )
            G3 = kron3(
                _ddxCellGrad(self.shape_cells[2], BC[2]),
                speye(self.shape_cells[1]),
                speye(self.shape_cells[0]),
            )
            G = sp.vstack((G1, G2, G3), format="csr")
        return G

    @property
    def cell_gradient(self):
        r"""Cell gradient operator (cell centers to faces).

        This property constructs the 2nd order numerical gradient operator
        that maps from cell centers to faces. The operator is a sparse matrix
        :math:`\mathbf{G_c}` that can be applied as a matrix-vector product
        to a discrete scalar quantity :math:`\boldsymbol{\phi}` that lives
        at the cell centers; i.e.::

            grad_phi = Gc @ phi

        By default, the operator assumes zero-Neumann boundary conditions
        on the scalar quantity. Before calling **cell_gradient** however,
        the user can set a mix of zero Dirichlet and zero Neumann boundary
        conditions using :py:attr:`~discretize.operators.DiffOperators.set_cell_gradient_BC`.
        When **cell_gradient** is called, the boundary conditions are
        enforced for the gradient operator. Once constructed, the operator is
        stored as a property of the mesh. *See notes*.

        This operator is defined mostly as a helper property, and is not necessarily
        recommended to use when solving PDE's.

        Returns
        -------
        (n_faces, n_cells) scipy.sparse.csr_matrix
            The numerical gradient operator from cell centers to faces


        Notes
        -----
        In continuous space, the gradient operator is defined as:

        .. math::
            \vec{u} = \nabla \phi = \frac{\partial \phi}{\partial x}\hat{x}
            + \frac{\partial \phi}{\partial y}\hat{y}
            + \frac{\partial \phi}{\partial z}\hat{z}

        Where :math:`\boldsymbol{\phi}` is the discrete representation of the continuous variable
        :math:`\phi` at cell centers and :math:`\mathbf{u}` is the discrete
        representation of :math:`\vec{u}` on the faces, **cell_gradient** constructs a
        discrete linear operator :math:`\mathbf{G_c}` such that:

        .. math::
            \mathbf{u} = \mathbf{G_c} \, \boldsymbol{\phi}

        Second order ghost points are used to enforce boundary conditions and map
        appropriately to boundary faces. Along each axes direction, we are
        effectively computing the derivative by taking the difference between the
        values at adjacent cell centers and dividing by their distance.

        Examples
        --------
        Below, we demonstrate how to set boundary conditions for the cell gradient
        operator, construct the cell gradient operator and apply it to a discrete
        scalar quantity. The mapping of the operator and its sparsity is also
        illustrated. Our example is carried out on a 2D mesh but it can
        be done equivalently for a 3D mesh.

        We start by importing the necessary packages and modules.

        >>> from discretize import TensorMesh
        >>> import numpy as np
        >>> import matplotlib.pyplot as plt
        >>> import matplotlib as mpl

        We then construct a mesh and define a scalar function at cell
        centers which is zero on the boundaries (zero Dirichlet).

        Create a uniform grid

        >>> h = np.ones(20)
        >>> mesh = TensorMesh([h, h], "CC")

        Create a discrete scalar on nodes

        >>> centers = mesh.cell_centers
        >>> phi = np.exp(-(centers[:, 0] ** 2 + centers[:, 1] ** 2) / 4 ** 2)

        Once the operator is created, the gradient is performed as a
        matrix-vector product.

        Construct the gradient operator and apply to vector

        >>> Gc = mesh.cell_gradient
        >>> grad_phi = Gc @ phi

        Plot the results

        .. collapse:: Expand to show scripting for plot

            >>> fig = plt.figure(figsize=(13, 6))
            >>> ax1 = fig.add_subplot(121)
            >>> mesh.plot_image(phi, ax=ax1)
            >>> ax1.set_title("Scalar at cell centers", fontsize=14)
            >>> ax2 = fig.add_subplot(122)
            >>> mesh.plot_image(
            ...     grad_phi, ax=ax2, v_type="F", view="vec",
            ...     stream_opts={"color": "w", "density": 1.0}
            ... )
            >>> ax2.set_yticks([])
            >>> ax2.set_ylabel("")
            >>> ax2.set_title("Gradient at faces", fontsize=14)
            >>> plt.show()

        The cell gradient operator is a sparse matrix that maps
        from cell centers to faces. To demonstrate this, we construct
        a small 2D mesh. We then show the ordering of the elements in
        the original discrete quantity :math:`\boldsymbol{\phi}` and its
        discrete gradient as well as a spy plot.

        >>> mesh = TensorMesh([[(1, 3)], [(1, 6)]])
        >>> mesh.set_cell_gradient_BC('dirichlet')

        .. collapse:: Expand to show scripting for plot

            >>> fig = plt.figure(figsize=(12, 10))
            >>> ax1 = fig.add_subplot(121)
            >>> mesh.plot_grid(ax=ax1)
            >>> ax1.set_title("Mapping of Gradient Operator", fontsize=14, pad=15)
            >>> ax1.plot(mesh.cell_centers[:, 0], mesh.cell_centers[:, 1], "ro", markersize=8)
            >>> for ii, loc in zip(range(mesh.nC), mesh.cell_centers):
            ...     ax1.text(loc[0] + 0.05, loc[1] + 0.02, "{0:d}".format(ii), color="r")

            >>> ax1.plot(mesh.faces_x[:, 0], mesh.faces_x[:, 1], "g^", markersize=8)
            >>> for ii, loc in zip(range(mesh.nFx), mesh.faces_x):
            ...     ax1.text(loc[0] + 0.05, loc[1] + 0.02, "{0:d}".format(ii), color="g")
            >>> ax1.plot(mesh.faces_y[:, 0], mesh.faces_y[:, 1], "g>", markersize=8)
            >>> for ii, loc in zip(range(mesh.nFy), mesh.faces_y):
            ...     ax1.text(loc[0] + 0.05, loc[1] + 0.02, "{0:d}".format((ii + mesh.nFx)), color="g")

            >>> ax1.set_xticks([])
            >>> ax1.set_yticks([])
            >>> ax1.spines['bottom'].set_color('white')
            >>> ax1.spines['top'].set_color('white')
            >>> ax1.spines['left'].set_color('white')
            >>> ax1.spines['right'].set_color('white')
            >>> ax1.set_xlabel('X', fontsize=16, labelpad=-5)
            >>> ax1.set_ylabel('Y', fontsize=16, labelpad=-15)

            >>> ax1.legend(
            ...     ['Mesh', '$\mathbf{\phi}$ (centers)', '$\mathbf{u}$ (faces)'],
            ...     loc='upper right', fontsize=14
            ... )
            >>> ax2 = fig.add_subplot(122)
            >>> ax2.spy(mesh.cell_gradient)
            >>> ax2.set_title("Spy Plot", fontsize=14, pad=5)
            >>> ax2.set_ylabel("Face Index", fontsize=12)
            >>> ax2.set_xlabel("Cell Index", fontsize=12)
            >>> plt.show()
        """
        if getattr(self, "_cell_gradient", None) is None:
            G = self.stencil_cell_gradient
            S = self.face_areas  # Compute areas of cell faces & volumes
            V = (
                self.aveCC2F * self.cell_volumes
            )  # Average volume between adjacent cells
            self._cell_gradient = sdiag(S / V) * G
        return self._cell_gradient

    def cell_gradient_weak_form_robin(self, alpha=0.0, beta=1.0, gamma=0.0):
        r"""Create Robin conditions pieces for weak form of the cell gradient operator (cell centers to faces).

        This method returns the pieces required to impose Robin boundary conditions
        for the discrete weak form gradient operator that maps from cell centers to faces.
        These pieces are needed when constructing the discrete representation
        of the inner product :math:`\langle \vec{u} , \nabla \phi \rangle`
        according to the finite volume method.

        Where general boundary conditions are defined on :math:`\phi`
        according to the Robin condition:

        .. math::
            \alpha \phi + \beta \frac{\partial \phi}{\partial n} = \gamma

        the user supplies values for :math:`\alpha`, :math:`\beta` and :math:`\gamma`
        for all boundary faces. **cell_gradient_weak_form_robin** returns the matrix
        :math:`\mathbf{B}` and vector :math:`\mathbf{b}` required for the discrete
        representation of :math:`\langle \vec{u} , \nabla \phi \rangle`.
        *See the notes section for a comprehensive description.*

        Parameters
        ----------
        alpha : scalar or (n_boundary_faces) array_like
            Defines :math:`\alpha` for Robin boundary condition. Can be defined as a
            scalar or array_like. If array_like, the length of the array must be equal
            to the number of boundary faces.
        beta : scalar or (n_boundary_faces) array_like
            Defines :math:`\beta` for Robin boundary condition. Can be defined as a
            scalar or array_like. If array_like, must have the same length as *alpha* .
        gamma: scalar or (n_boundary_faces) array_like or (n_boundary_faces, n_rhs) array_like
            Defines :math:`\gamma` for Robin boundary condition. If array like, *gamma*
            can have shape (n_boundary_face,). Can also have shape (n_boundary_faces, n_rhs)
            if multiple systems have the same *alpha* and *beta* parameters.

        Returns
        -------
        B : (n_faces, n_cells) scipy.sparse.csr_matrix
            A sparse matrix dependent on the values of *alpha*, *beta* and *gamma* supplied
        b : (n_faces) numpy.ndarray or (n_faces, n_rhs) numpy.ndarray
            A vector dependent on the values of *alpha*, *beta* and *gamma* supplied

        Notes
        -----
        For the gradient of a scalar :math:`\phi`, the weak form is implemented by taking
        the inner product with a piecewise-constant test function :math:`\vec{u}` and integrating
        over the domain:

        .. math::
            \langle \vec{u} , \nabla \phi \rangle \; = \int_\Omega \vec{u} \cdot (\nabla \phi) \, dv

        For a discrete representation of :math:`\phi` at cell centers, the gradient operator
        maps from cell centers to faces. To implement the boundary conditions in this
        case, we must use integration by parts and re-express the inner product as:

        .. math::
            \langle \vec{u} , \nabla \phi \rangle \; = - \int_V \phi \, (\nabla \cdot \vec{u} ) \, dV
            + \oint_{\partial \Omega} \phi \hat{n} \cdot \vec{u} \, da

        where the Robin condition is applied to :math:`\phi` on the
        boundary. The discrete approximation to the above expression is given by:

        .. math::
            \langle \vec{u} , \nabla \phi \rangle \; \approx - \boldsymbol{u^T \big ( D^T M_c - B \big ) \phi + u^T b}

        where :math:`\mathbf{D}` is the :py:attr:`~discretize.operators.DiffOperators.face_divergence`
        and :math:`\mathbf{M_c}` is the cell center inner product matrix
        (just a diagonal matrix comprised of the cell volumes).
        **cell_gradient_weak_form_robin** returns the matrix :math:`\mathbf{B}`
        and vector :math:`\mathbf{b}` based on the parameters *alpha* , *beta*
        and *gamma* provided.

        Examples
        --------
        Here we form all of pieces required to construct the discrete representation
        of the inner product between :math:`\mathbf{u}` for specified Robin boundary
        conditions. We define :math:`\boldsymbol{\phi}` at cell centers and
        :math:`\mathbf{u}` on the faces. We begin by creating a small 2D tensor mesh:

        >>> from discretize import TensorMesh
        >>> import numpy as np
        >>> import scipy.sparse as sp

        >>> h = np.ones(32)
        >>> mesh = TensorMesh([h, h])

        We then define `alpha`, `beta`, and `gamma` parameters for a zero Dirichlet
        condition on the boundary faces. This corresponds to setting:

        >>> alpha = 1.0
        >>> beta = 0.0
        >>> gamma = 0.0

        Next, we construct all of the necessary pieces required to take
        the discrete inner product:

        >>> B, b = mesh.cell_gradient_weak_form_robin(alpha, beta, gamma)
        >>> Mc = sp.diags(mesh.cell_volumes)
        >>> Df = mesh.face_divergence

        In practice, these pieces are usually re-arranged when used to
        solve PDEs with the finite volume method. However, if you wanted
        to create a function which computes the discrete inner product for any
        :math:`\mathbf{u}` and :math:`\boldsymbol{\phi}`:

        >>> def inner_product(u, phi):
        ...     return u @ (-Df.T @ Mc + B) @ phi + u @ b
        """
        # get length between boundary cell_centers and boundary_faces
        Pf = self.project_face_to_boundary_face
        aveC2BF = Pf @ self.average_cell_to_face
        # distance from cell centers to ghost point on boundary faces
        if self.dim == 1:
            h = np.abs(self.boundary_faces - aveC2BF @ self.cell_centers)
        else:
            h = np.linalg.norm(
                self.boundary_faces - aveC2BF @ self.cell_centers, axis=1
            )

        # for the ghost point u_k = a*u_i + b where
        a = beta / h / (alpha + beta / h)
        A = sp.diags(a) @ aveC2BF

        gamma = np.asarray(gamma)
        if gamma.ndim > 1:
            b = (gamma) / (alpha + beta / h)[:, None]
        else:
            b = (gamma) / (alpha + beta / h)

        # value at boundary = A*cells + b
        M = self.boundary_face_scalar_integral
        A = M @ A
        b = M @ b

        return A, b

<<<<<<< HEAD
=======
    @property
    def cell_gradient_BC(self):
        """Boundary conditions matrix for the cell gradient operator (Deprecated)."""
        warnings.warn(
            "cell_gradient_BC is deprecated and is not longer used. See cell_gradient"
        )
        if getattr(self, "_cell_gradient_BC", None) is None:
            BC = self.set_cell_gradient_BC(self._cell_gradient_BC_list)
            n = self.vnC
            if self.dim == 1:
                G = _ddxCellGradBC(n[0], BC[0])
            elif self.dim == 2:
                G1 = sp.kron(speye(n[1]), _ddxCellGradBC(n[0], BC[0]))
                G2 = sp.kron(_ddxCellGradBC(n[1], BC[1]), speye(n[0]))
                G = sp.block_diag((G1, G2), format="csr")
            elif self.dim == 3:
                G1 = kron3(speye(n[2]), speye(n[1]), _ddxCellGradBC(n[0], BC[0]))
                G2 = kron3(speye(n[2]), _ddxCellGradBC(n[1], BC[1]), speye(n[0]))
                G3 = kron3(_ddxCellGradBC(n[2], BC[2]), speye(n[1]), speye(n[0]))
                G = sp.block_diag((G1, G2, G3), format="csr")
            # Compute areas of cell faces & volumes
            S = self.face_areas
            V = (
                self.aveCC2F * self.cell_volumes
            )  # Average volume between adjacent cells
            self._cell_gradient_BC = sdiag(S / V) * G
        return self._cell_gradient_BC
>>>>>>> 9b1dfc5f

    @property
    def cell_gradient_x(self):
        r"""X-derivative operator (cell centers to x-faces).

        This property constructs an x-derivative operator that acts on
        cell centered quantities; i.e. the x-component of the cell gradient operator.
        When applied, the x-derivative is mapped to x-faces. The operator is a
        sparse matrix :math:`\mathbf{G_x}` that can be applied as a matrix-vector
        product to a cell centered quantity :math:`\boldsymbol{\phi}`, i.e.::

            grad_phi_x = Gx @ phi

        By default, the operator assumes zero-Neumann boundary conditions
        on the scalar quantity. Before calling **cell_gradient_x** however,
        the user can set a mix of zero Dirichlet and zero Neumann boundary
        conditions using :py:attr:`~discretize.operators.DiffOperators.set_cell_gradient_BC`.
        When **cell_gradient_x** is called, the boundary conditions are
        enforced for the differencing operator.

        Returns
        -------
        (n_faces_x, n_cells) scipy.sparse.csr_matrix
            X-derivative operator (x-component of the cell gradient)

        Examples
        --------
        Below, we demonstrate how to set boundary conditions for the
        x-component cell gradient, construct the operator and apply it
        to a discrete scalar quantity. The mapping of the operator and
        its sparsity is also illustrated. Our example is carried out on a 2D
        mesh but it can be done equivalently for a 3D mesh.

        We start by importing the necessary packages and modules.

        >>> from discretize import TensorMesh
        >>> import numpy as np
        >>> import matplotlib.pyplot as plt
        >>> import matplotlib as mpl

        We then construct a mesh and define a scalar function at cell
        centers.

        >>> h = np.ones(40)
        >>> mesh = TensorMesh([h, h], "CC")
        >>> centers = mesh.cell_centers
        >>> phi = np.exp(-(centers[:, 0] ** 2) / 8** 2)

        Before constructing the operator, we must define
        the boundary conditions; zero Neumann for our example. Even though
        we are only computing the derivative along x, we define boundary
        conditions for all boundary faces. Once the
        operator is created, it is applied as a matrix-vector product.

        >>> mesh.set_cell_gradient_BC(['neumann', 'neumann'])
        >>> Gx = mesh.stencil_cell_gradient_x
        >>> grad_phi_x = Gx @ phi

        Now we plot the original scalar, and the x-derivative.

        .. collapse:: Expand to show scripting for plot

            >>> fig = plt.figure(figsize=(13, 5))
            >>> ax1 = fig.add_subplot(121)
            >>> mesh.plot_image(phi, ax=ax1)
            >>> ax1.set_title("Scalar at cell centers", fontsize=14)

            >>> ax2 = fig.add_subplot(122)
            >>> v = np.r_[grad_phi_x, np.zeros(mesh.nFy)]  # Define vector for plotting fun
            >>> mesh.plot_image(v, ax=ax2, v_type="Fx")
            >>> ax2.set_yticks([])
            >>> ax2.set_ylabel("")
            >>> ax2.set_title("X-derivative at x-faces", fontsize=14)
            >>> plt.show()

        The operator is a sparse x-derivative matrix
        that maps from cell centers to x-faces. To demonstrate this, we construct
        a small 2D mesh. We then show the ordering of the elements
        and a spy plot.

        >>> mesh = TensorMesh([[(1, 3)], [(1, 4)]])
        >>> mesh.set_cell_gradient_BC('neumann')

        .. collapse:: Expand to show scripting for plot

            >>> fig = plt.figure(figsize=(12, 8))
            >>> ax1 = fig.add_subplot(121)
            >>> mesh.plot_grid(ax=ax1)
            >>> ax1.set_title("Mapping of Operator", fontsize=14, pad=15)
            >>> ax1.plot(mesh.cell_centers[:, 0], mesh.cell_centers[:, 1], "ro", markersize=8)
            >>> for ii, loc in zip(range(mesh.nC), mesh.cell_centers):
            ...     ax1.text(loc[0] + 0.05, loc[1] + 0.02, "{0:d}".format(ii), color="r")

            >>> ax1.plot(mesh.faces_x[:, 0], mesh.faces_x[:, 1], "g>", markersize=8)
            >>> for ii, loc in zip(range(mesh.nFx), mesh.faces_x):
            ...     ax1.text(loc[0] + 0.05, loc[1] + 0.02, "{0:d}".format(ii), color="g")

            >>> ax1.set_xticks([])
            >>> ax1.set_yticks([])
            >>> ax1.spines['bottom'].set_color('white')
            >>> ax1.spines['top'].set_color('white')
            >>> ax1.spines['left'].set_color('white')
            >>> ax1.spines['right'].set_color('white')
            >>> ax1.set_xlabel('X', fontsize=16, labelpad=-5)
            >>> ax1.set_ylabel('Y', fontsize=16, labelpad=-15)
            >>> ax1.legend(
            ...     ['Mesh', '$\mathbf{\phi}$ (centers)', '$\mathbf{Gx^* \phi}$ (x-faces)'],
            ...     loc='upper right', fontsize=14
            ... )

            >>> ax2 = fig.add_subplot(122)
            >>> ax2.spy(mesh.cell_gradient_x)
            >>> ax2.set_title("Spy Plot", fontsize=14, pad=5)
            >>> ax2.set_ylabel("X-Face Index", fontsize=12)
            >>> ax2.set_xlabel("Cell Index", fontsize=12)
            >>> plt.show()
        """
        if getattr(self, "_cell_gradient_x", None) is None:
            G1 = self.stencil_cell_gradient_x
            # Compute areas of cell faces & volumes
            V = self.aveCC2F * self.cell_volumes
            L = self.reshape(self.face_areas / V, "F", "Fx", "V")
            self._cell_gradient_x = sdiag(L) * G1
        return self._cell_gradient_x

    @property
    def cell_gradient_y(self):
        r"""Y-derivative operator (cell centers to y-faces).

        This property constructs a y-derivative operator that acts on
        cell centered quantities; i.e. the y-component of the cell gradient operator.
        When applied, the y-derivative is mapped to y-faces. The operator is a
        sparse matrix :math:`\mathbf{G_y}` that can be applied as a matrix-vector
        product to a cell centered quantity :math:`\boldsymbol{\phi}`, i.e.::

            grad_phi_y = Gy @ phi

        By default, the operator assumes zero-Neumann boundary conditions
        on the scalar quantity. Before calling **cell_gradient_y** however,
        the user can set a mix of zero Dirichlet and zero Neumann boundary
        conditions using :py:attr:`~discretize.operators.DiffOperators.set_cell_gradient_BC`.
        When **cell_gradient_y** is called, the boundary conditions are
        enforced for the differencing operator.

        Returns
        -------
        (n_faces_y, n_cells) scipy.sparse.csr_matrix
            Y-derivative operator (y-component of the cell gradient)

        Examples
        --------
        Below, we demonstrate how to set boundary conditions for the
        y-component cell gradient, construct the operator and apply it
        to a discrete scalar quantity. The mapping of the operator and
        its sparsity is also illustrated. Our example is carried out on a 2D
        mesh but it can be done equivalently for a 3D mesh.

        We start by importing the necessary packages and modules.

        >>> from discretize import TensorMesh
        >>> import numpy as np
        >>> import matplotlib.pyplot as plt
        >>> import matplotlib as mpl

        We then construct a mesh and define a scalar function at cell
        centers.

        >>> h = np.ones(40)
        >>> mesh = TensorMesh([h, h], "CC")
        >>> centers = mesh.cell_centers
        >>> phi = np.exp(-(centers[:, 1] ** 2) / 8** 2)

        Before constructing the operator, we must define
        the boundary conditions; zero Neumann for our example. Even though
        we are only computing the derivative along y, we define boundary
        conditions for all boundary faces. Once the
        operator is created, it is applied as a matrix-vector product.

        >>> mesh.set_cell_gradient_BC(['neumann', 'neumann'])
        >>> Gy = mesh.cell_gradient_y
        >>> grad_phi_y = Gy @ phi

        Now we plot the original scalar is y-derivative.

        .. collapse:: Expand to show scripting for plot

            >>> fig = plt.figure(figsize=(13, 5))
            >>> ax1 = fig.add_subplot(121)
            >>> mesh.plot_image(phi, ax=ax1)
            >>> ax1.set_title("Scalar at cell centers", fontsize=14)

            >>> ax2 = fig.add_subplot(122)
            >>> v = np.r_[np.zeros(mesh.nFx), grad_phi_y]  # Define vector for plotting fun
            >>> mesh.plot_image(v, ax=ax2, v_type="Fy")
            >>> ax2.set_yticks([])
            >>> ax2.set_ylabel("")
            >>> ax2.set_title("Y-derivative at y-faces", fontsize=14)
            >>> plt.show()

        The operator is a sparse y-derivative matrix
        that maps from cell centers to y-faces. To demonstrate this, we construct
        a small 2D mesh. We then show the ordering of the elements
        and a spy plot.

        >>> mesh = TensorMesh([[(1, 3)], [(1, 4)]])
        >>> mesh.set_cell_gradient_BC('neumann')

        .. collapse:: Expand to show scripting for plot

            >>> fig = plt.figure(figsize=(12, 8))
            >>> ax1 = fig.add_subplot(121)
            >>> mesh.plot_grid(ax=ax1)
            >>> ax1.set_title("Mapping of Operator", fontsize=14, pad=15)
            >>> ax1.plot(mesh.cell_centers[:, 0], mesh.cell_centers[:, 1], "ro", markersize=8)
            >>> for ii, loc in zip(range(mesh.nC), mesh.cell_centers):
            ...     ax1.text(loc[0] + 0.05, loc[1] + 0.02, "{0:d}".format(ii), color="r")
            >>> ax1.plot(mesh.faces_y[:, 0], mesh.faces_y[:, 1], "g^", markersize=8)
            >>> for ii, loc in zip(range(mesh.nFy), mesh.faces_y):
            ...     ax1.text(loc[0] + 0.05, loc[1] + 0.02, "{0:d}".format(ii + mesh.nFx), color="g")

            >>> ax1.set_xticks([])
            >>> ax1.set_yticks([])
            >>> ax1.spines['bottom'].set_color('white')
            >>> ax1.spines['top'].set_color('white')
            >>> ax1.spines['left'].set_color('white')
            >>> ax1.spines['right'].set_color('white')
            >>> ax1.set_xlabel('X', fontsize=16, labelpad=-5)
            >>> ax1.set_ylabel('Y', fontsize=16, labelpad=-15)
            >>> ax1.legend(
            ...     ['Mesh', '$\mathbf{\phi}$ (centers)', '$\mathbf{Gy^* \phi}$ (y-faces)'],
            ...     loc='upper right', fontsize=14
            ... )

            >>> ax2 = fig.add_subplot(122)
            >>> ax2.spy(mesh.stencil_cell_gradient_y)
            >>> ax2.set_title("Spy Plot", fontsize=14, pad=5)
            >>> ax2.set_ylabel("Y-Face Index", fontsize=12)
            >>> ax2.set_xlabel("Cell Index", fontsize=12)
            >>> plt.show()
        """
        if self.dim < 2:
            return None
        if getattr(self, "_cell_gradient_y", None) is None:
            G2 = self.stencil_cell_gradient_y
            # Compute areas of cell faces & volumes
            V = self.aveCC2F * self.cell_volumes
            L = self.reshape(self.face_areas / V, "F", "Fy", "V")
            self._cell_gradient_y = sdiag(L) * G2
        return self._cell_gradient_y

    @property
    def cell_gradient_z(self):
        r"""Z-derivative operator (cell centers to z-faces).

        This property constructs an z-derivative operator that acts on
        cell centered quantities; i.e. the z-component of the cell gradient operator.
        When applied, the z-derivative is mapped to z-faces. The operator is a
        sparse matrix :math:`\mathbf{G_z}` that can be applied as a matrix-vector
        product to a cell centered quantity :math:`\boldsymbol{\phi}`, i.e.::

            grad_phi_z = Gz @ phi

        By default, the operator assumes zero-Neumann boundary conditions
        on the scalar quantity. Before calling **cell_gradient_z** however,
        the user can set a mix of zero Dirichlet and zero Neumann boundary
        conditions using :py:attr:`~discretize.operators.DiffOperators.set_cell_gradient_BC`.
        When **cell_gradient_z** is called, the boundary conditions are
        enforced for the differencing operator.

        Returns
        -------
        (n_faces_z, n_cells) scipy.sparse.csr_matrix
            Z-derivative operator (z-component of the cell gradient)

        Examples
        --------
        Below, we demonstrate how to set boundary conditions for the
        z-component of the cell gradient, construct the operator and apply it
        to a discrete scalar quantity. The mapping of the operator and
        its sparsity is also illustrated.

        We start by importing the necessary packages and modules.

        >>> from discretize import TensorMesh
        >>> import numpy as np
        >>> import matplotlib.pyplot as plt
        >>> import matplotlib as mpl

        We then construct a mesh and define a scalar function at cell
        centers.

        >>> h = np.ones(40)
        >>> mesh = TensorMesh([h, h, h], "CCC")
        >>> centers = mesh.cell_centers
        >>> phi = np.exp(-(centers[:, 2] ** 2) / 8** 2)

        Before constructing the operator, we must define
        the boundary conditions; zero Neumann for our example. Even though
        we are only computing the derivative along z, we define boundary
        conditions for all boundary faces. Once the
        operator is created, it is applied as a matrix-vector product.

        >>> mesh.set_cell_gradient_BC(['neumann', 'neumann', 'neumann'])
        >>> Gz = mesh.cell_gradient_z
        >>> grad_phi_z = Gz @ phi

        Now we plot the original scalar and the z-derivative for a slice at y = 0.

        .. collapse:: Expand to show scripting for plot

            >>> fig = plt.figure(figsize=(13, 5))
            >>> ax1 = fig.add_subplot(121)
            >>> mesh.plot_slice(phi, ax=ax1, normal='Y', slice_loc=0)
            >>> ax1.set_title("Scalar at cell centers", fontsize=14)

            >>> ax2 = fig.add_subplot(122)
            >>> v = np.r_[np.zeros(mesh.nFx+mesh.nFy), grad_phi_z]  # Define vector for plotting fun
            >>> mesh.plot_slice(v, ax=ax2, v_type='Fz', normal='Y', slice_loc=0)
            >>> ax2.set_title("Z-derivative (z-faces)", fontsize=14)
            >>> plt.show()

        The z-component cell gradient is a sparse derivative matrix
        that maps from cell centers to z-faces. To demonstrate this, we provide
        a spy plot

        .. collapse:: Expand to show scripting for plot

            >>> fig = plt.figure(figsize=(9, 9))
            >>> ax1 = fig.add_subplot(111)
            >>> ax1.spy(mesh.cell_gradient_z, ms=1)
            >>> ax1.set_title("Spy Plot", fontsize=16, pad=5)
            >>> ax1.set_xlabel("Cell Index", fontsize=12)
            >>> ax1.set_ylabel("Z-Face Index", fontsize=12)
            >>> plt.show()
        """
        if self.dim < 3:
            return None
        if getattr(self, "_cell_gradient_z", None) is None:
            G3 = self.stencil_cell_gradient_z
            # Compute areas of cell faces & volumes
            V = self.aveCC2F * self.cell_volumes
            L = self.reshape(self.face_areas / V, "F", "Fz", "V")
            self._cell_gradient_z = sdiag(L) * G3
        return self._cell_gradient_z

    ###########################################################################
    #                                                                         #
    #                                Edge Curl                                #
    #                                                                         #
    ###########################################################################

    @property
    def _edge_x_curl_stencil(self):
        """Stencil for the edge curl operator in the x-direction."""
        n = self.vnC  # The number of cell centers in each direction

        D32 = kron3(ddx(n[2]), speye(n[1]), speye(n[0] + 1))
        D23 = kron3(speye(n[2]), ddx(n[1]), speye(n[0] + 1))
        # O1 = spzeros(np.shape(D32)[0], np.shape(D31)[1])
        O1 = spzeros((n[0] + 1) * n[1] * n[2], n[0] * (n[1] + 1) * (n[2] + 1))

        return sp.hstack((O1, -D32, D23))

    @property
    def _edge_y_curl_stencil(self):
        """Stencil for the edge curl operator in the y-direction."""
        n = self.vnC  # The number of cell centers in each direction

        D31 = kron3(ddx(n[2]), speye(n[1] + 1), speye(n[0]))
        D13 = kron3(speye(n[2]), speye(n[1] + 1), ddx(n[0]))
        # O2 = spzeros(np.shape(D31)[0], np.shape(D32)[1])
        O2 = spzeros(n[0] * (n[1] + 1) * n[2], (n[0] + 1) * n[1] * (n[2] + 1))

        return sp.hstack((D31, O2, -D13))

    @property
    def _edge_z_curl_stencil(self):
        """Stencil for the edge curl operator in the z-direction."""
        n = self.vnC  # The number of cell centers in each direction

        D21 = kron3(speye(n[2] + 1), ddx(n[1]), speye(n[0]))
        D12 = kron3(speye(n[2] + 1), speye(n[1]), ddx(n[0]))
        # O3 = spzeros(np.shape(D21)[0], np.shape(D13)[1])
        O3 = spzeros(n[0] * n[1] * (n[2] + 1), (n[0] + 1) * (n[1] + 1) * n[2])

        return sp.hstack((-D21, D12, O3))

    @property
    def _edge_curl_stencil(self):
        """Full stencil for the edge curl operator."""
        if self.dim <= 1:
            raise NotImplementedError("Edge Curl only programed for 2 or 3D.")

        # Compute divergence operator on faces
        if self.dim == 2:
            n = self.vnC  # The number of cell centers in each direction

            D21 = sp.kron(ddx(n[1]), speye(n[0]))
            D12 = sp.kron(speye(n[1]), ddx(n[0]))
            C = sp.hstack((-D21, D12), format="csr")
            return C

        elif self.dim == 3:
            # D32 = kron3(ddx(n[2]), speye(n[1]), speye(n[0]+1))
            # D23 = kron3(speye(n[2]), ddx(n[1]), speye(n[0]+1))
            # D31 = kron3(ddx(n[2]), speye(n[1]+1), speye(n[0]))
            # D13 = kron3(speye(n[2]), speye(n[1]+1), ddx(n[0]))
            # D21 = kron3(speye(n[2]+1), ddx(n[1]), speye(n[0]))
            # D12 = kron3(speye(n[2]+1), speye(n[1]), ddx(n[0]))

            # O1 = spzeros(np.shape(D32)[0], np.shape(D31)[1])
            # O2 = spzeros(np.shape(D31)[0], np.shape(D32)[1])
            # O3 = spzeros(np.shape(D21)[0], np.shape(D13)[1])

            # C = sp.vstack((sp.hstack((O1, -D32, D23)),
            #                sp.hstack((D31, O2, -D13)),
            #                sp.hstack((-D21, D12, O3))), format="csr")

            C = sp.vstack(
                (
                    self._edge_x_curl_stencil,
                    self._edge_y_curl_stencil,
                    self._edge_z_curl_stencil,
                ),
                format="csr",
            )

            return C

    @property
    def edge_curl(self):  # NOQA D102
        # Documentation inherited from discretize.base.BaseMesh
        if getattr(self, "_edge_curl", None) is None:
            if self.dim <= 1:
                raise NotImplementedError("Edge Curl only programed for 2 or 3D.")
            L = self.edge_lengths  # Compute lengths of cell edges
            if self.dim == 2:
                S = self.cell_volumes
            elif self.dim == 3:
                S = self.face_areas
            self._edge_curl = sdiag(1 / S) @ self._edge_curl_stencil @ sdiag(L)
        return self._edge_curl

    @property
    def boundary_face_scalar_integral(self):  # NOQA D102
        # Documentation inherited from discretize.base.BaseMesh
        if self.dim == 1:
            return sp.csr_matrix(
                ([-1, 1], ([0, self.n_faces_x - 1], [0, 1])), shape=(self.n_faces_x, 2)
            )
        P = self.project_face_to_boundary_face

        w_h_dot_normal = np.sum(
            (P @ self.face_normals) * self.boundary_face_outward_normals, axis=-1
        )
        A = sp.diags(self.face_areas) @ P.T @ sp.diags(w_h_dot_normal)
        return A

    @property
    def boundary_edge_vector_integral(self):
        r"""Integrate a vector function on the boundary.

        This matrix represents the boundary surface integral of a vector function
        multiplied with a finite volume test function on the mesh.

        In 1D and 2D, the operation assumes that the right array contains only a single
        component of the vector ``u``. In 3D, however, we must assume that ``u`` will
        contain each of the three vector components, and it must be ordered as,
        ``[edges_1_x, ... ,edge_N_x, edge_1_y, ..., edge_N_y, edge_1_z, ..., edge_N_z]``
        , where ``N`` is the number of boundary edges.

        Returns
        -------
        scipy.sparse.csr_matrix
            Sparse matrix of shape (n_edges, n_boundary_edges) for 1D or 2D mesh,
            (n_edges, 3*n_boundary_edges) for a 3D mesh.

        Notes
        -----
        The integral we are representing on the boundary of the mesh is

        .. math:: \int_{\Omega} \vec{w} \cdot (\vec{u} \times \hat{n}) \partial \Omega

        In discrete form this is:

        .. math:: w^T * P @ u_b

        where `w` is defined on all edges, and `u_b` is all three components defined on
        boundary edges.
        """
        Pe = self.project_edge_to_boundary_edge
        Pf = self.project_face_to_boundary_face
        dA = self.boundary_face_outward_normals * (Pf @ self.face_areas)[:, None]
        w = Pe @ self.edge_tangents

        n_boundary_edges = len(w)

        Av = Pf @ self.average_edge_to_face_vector @ Pe.T

        w_cross_n = np.cross(-w, Av.T @ dA)

        if self.dim == 2:
            return Pe.T @ sp.diags(w_cross_n, format="csr")
        return Pe.T @ sp.diags(
            w_cross_n.T,
            n_boundary_edges * np.arange(3),
            shape=(n_boundary_edges, 3 * n_boundary_edges),
        )

    @property
    def boundary_node_vector_integral(self):
        r"""Integrate a vector function dotted with the boundary normal.

        This matrix represents the boundary surface integral of a vector function
        dotted with the boundary normal and multiplied with a scalar finite volume
        test function on the mesh.

        Returns
        -------
        (n_nodes, dim * n_boundary_nodes) scipy.sparse.csr_matrix
            Sparse matrix of shape.

        Notes
        -----
        The integral we are representing on the boundary of the mesh is

        .. math:: \int_{\Omega} (w \vec{u}) \cdot \hat{n} \partial \Omega

        In discrete form this is:

        .. math:: w^T * P @ u_b

        where `w` is defined on all nodes, and `u_b` is all three components defined on
        boundary nodes.
        """
        if self.dim == 1:
            return sp.csr_matrix(
                ([-1, 1], ([0, self.shape_nodes[0] - 1], [0, 1])),
                shape=(self.shape_nodes[0], 2),
            )
        Pn = self.project_node_to_boundary_node
        Pf = self.project_face_to_boundary_face
        n_boundary_nodes = Pn.shape[0]

        dA = self.boundary_face_outward_normals * (Pf @ self.face_areas)[:, None]

        Av = Pf @ self.average_node_to_face @ Pn.T

        u_dot_ds = Av.T @ dA
        diags = u_dot_ds.T
        offsets = n_boundary_nodes * np.arange(self.dim)

        return Pn.T @ sp.diags(
            diags, offsets, shape=(n_boundary_nodes, self.dim * n_boundary_nodes)
        )

    def get_BC_projections(self, BC, discretization="CC"):
        """Create the weak form boundary condition projection matrices.

        Examples
        --------
        .. code:: python

            # Neumann in all directions
            BC = 'neumann'

            # 3D, Dirichlet in y Neumann else
            BC = ['neumann', 'dirichlet', 'neumann']

            # 3D, Neumann in x on bottom of domain, Dirichlet else
            BC = [['neumann', 'dirichlet'], 'dirichlet', 'dirichlet']
        """
        if discretization != "CC":
            raise NotImplementedError(
                "Boundary conditions only implemented" "for CC discretization."
            )

        if isinstance(BC, str):
            BC = [BC for _ in self.vnC]  # Repeat the str self.dim times
        elif isinstance(BC, list):
            if len(BC) != self.dim:
                raise ValueError("BC list must be the size of your mesh")
        else:
            raise TypeError("BC must be a str or a list.")

        for i, bc_i in enumerate(BC):
            BC[i] = _validate_BC(bc_i)

        def projDirichlet(n, bc):
            bc = _validate_BC(bc)
            ij = ([0, n], [0, 1])
            vals = [0, 0]
            if bc[0] == "dirichlet":
                vals[0] = -1
            if bc[1] == "dirichlet":
                vals[1] = 1
            return sp.csr_matrix((vals, ij), shape=(n + 1, 2))

        def projNeumannIn(n, bc):
            bc = _validate_BC(bc)
            P = sp.identity(n + 1).tocsr()
            if bc[0] == "neumann":
                P = P[1:, :]
            if bc[1] == "neumann":
                P = P[:-1, :]
            return P

        def projNeumannOut(n, bc):
            bc = _validate_BC(bc)
            ij = ([0, 1], [0, n])
            vals = [0, 0]
            if bc[0] == "neumann":
                vals[0] = 1
            if bc[1] == "neumann":
                vals[1] = 1
            return sp.csr_matrix((vals, ij), shape=(2, n + 1))

        n = self.vnC
        indF = self.face_boundary_indices
        if self.dim == 1:
            Pbc = projDirichlet(n[0], BC[0])
            indF = indF[0] | indF[1]
            Pbc = Pbc * sdiag(self.face_areas[indF])

            Pin = projNeumannIn(n[0], BC[0])

            Pout = projNeumannOut(n[0], BC[0])

        elif self.dim == 2:
            Pbc1 = sp.kron(speye(n[1]), projDirichlet(n[0], BC[0]))
            Pbc2 = sp.kron(projDirichlet(n[1], BC[1]), speye(n[0]))
            Pbc = sp.block_diag((Pbc1, Pbc2), format="csr")
            indF = np.r_[(indF[0] | indF[1]), (indF[2] | indF[3])]
            Pbc = Pbc * sdiag(self.face_areas[indF])

            P1 = sp.kron(speye(n[1]), projNeumannIn(n[0], BC[0]))
            P2 = sp.kron(projNeumannIn(n[1], BC[1]), speye(n[0]))
            Pin = sp.block_diag((P1, P2), format="csr")

            P1 = sp.kron(speye(n[1]), projNeumannOut(n[0], BC[0]))
            P2 = sp.kron(projNeumannOut(n[1], BC[1]), speye(n[0]))
            Pout = sp.block_diag((P1, P2), format="csr")

        elif self.dim == 3:
            Pbc1 = kron3(speye(n[2]), speye(n[1]), projDirichlet(n[0], BC[0]))
            Pbc2 = kron3(speye(n[2]), projDirichlet(n[1], BC[1]), speye(n[0]))
            Pbc3 = kron3(projDirichlet(n[2], BC[2]), speye(n[1]), speye(n[0]))
            Pbc = sp.block_diag((Pbc1, Pbc2, Pbc3), format="csr")
            indF = np.r_[(indF[0] | indF[1]), (indF[2] | indF[3]), (indF[4] | indF[5])]
            Pbc = Pbc * sdiag(self.face_areas[indF])

            P1 = kron3(speye(n[2]), speye(n[1]), projNeumannIn(n[0], BC[0]))
            P2 = kron3(speye(n[2]), projNeumannIn(n[1], BC[1]), speye(n[0]))
            P3 = kron3(projNeumannIn(n[2], BC[2]), speye(n[1]), speye(n[0]))
            Pin = sp.block_diag((P1, P2, P3), format="csr")

            P1 = kron3(speye(n[2]), speye(n[1]), projNeumannOut(n[0], BC[0]))
            P2 = kron3(speye(n[2]), projNeumannOut(n[1], BC[1]), speye(n[0]))
            P3 = kron3(projNeumannOut(n[2], BC[2]), speye(n[1]), speye(n[0]))
            Pout = sp.block_diag((P1, P2, P3), format="csr")

        return Pbc, Pin, Pout

    def get_BC_projections_simple(self, discretization="CC"):
        """Create weak form boundary condition projection matrices for mixed boundary condition."""
        if discretization != "CC":
            raise NotImplementedError(
                "Boundary conditions only implemented" "for CC discretization."
            )

        def projBC(n):
            ij = ([0, n], [0, 1])
            vals = [0, 0]
            vals[0] = 1
            vals[1] = 1
            return sp.csr_matrix((vals, ij), shape=(n + 1, 2))

        def projDirichlet(n, bc):
            bc = _validate_BC(bc)
            ij = ([0, n], [0, 1])
            vals = [0, 0]
            if bc[0] == "dirichlet":
                vals[0] = -1
            if bc[1] == "dirichlet":
                vals[1] = 1
            return sp.csr_matrix((vals, ij), shape=(n + 1, 2))

        BC = [
            ["dirichlet", "dirichlet"],
            ["dirichlet", "dirichlet"],
            ["dirichlet", "dirichlet"],
        ]
        n = self.vnC
        indF = self.face_boundary_indices

        if self.dim == 1:
            Pbc = projDirichlet(n[0], BC[0])
            B = projBC(n[0])
            indF = indF[0] | indF[1]
            Pbc = Pbc * sdiag(self.face_areas[indF])

        elif self.dim == 2:
            Pbc1 = sp.kron(speye(n[1]), projDirichlet(n[0], BC[0]))
            Pbc2 = sp.kron(projDirichlet(n[1], BC[1]), speye(n[0]))
            Pbc = sp.block_diag((Pbc1, Pbc2), format="csr")
            B1 = sp.kron(speye(n[1]), projBC(n[0]))
            B2 = sp.kron(projBC(n[1]), speye(n[0]))
            B = sp.block_diag((B1, B2), format="csr")
            indF = np.r_[(indF[0] | indF[1]), (indF[2] | indF[3])]
            Pbc = Pbc * sdiag(self.face_areas[indF])

        elif self.dim == 3:
            Pbc1 = kron3(speye(n[2]), speye(n[1]), projDirichlet(n[0], BC[0]))
            Pbc2 = kron3(speye(n[2]), projDirichlet(n[1], BC[1]), speye(n[0]))
            Pbc3 = kron3(projDirichlet(n[2], BC[2]), speye(n[1]), speye(n[0]))
            Pbc = sp.block_diag((Pbc1, Pbc2, Pbc3), format="csr")
            B1 = kron3(speye(n[2]), speye(n[1]), projBC(n[0]))
            B2 = kron3(speye(n[2]), projBC(n[1]), speye(n[0]))
            B3 = kron3(projBC(n[2]), speye(n[1]), speye(n[0]))
            B = sp.block_diag((B1, B2, B3), format="csr")
            indF = np.r_[(indF[0] | indF[1]), (indF[2] | indF[3]), (indF[4] | indF[5])]
            Pbc = Pbc * sdiag(self.face_areas[indF])

        return Pbc, B.T

    ###########################################################################
    #                                                                         #
    #                                Averaging                                #
    #                                                                         #
    ###########################################################################

    @property
    def average_face_to_cell(self):  # NOQA D102
        # Documentation inherited from discretize.base.BaseMesh
        if getattr(self, "_average_face_to_cell", None) is None:
            if self.dim == 1:
                self._average_face_to_cell = self.aveFx2CC
            elif self.dim == 2:
                self._average_face_to_cell = (0.5) * sp.hstack(
                    (self.aveFx2CC, self.aveFy2CC), format="csr"
                )
            elif self.dim == 3:
                self._average_face_to_cell = (1.0 / 3.0) * sp.hstack(
                    (self.aveFx2CC, self.aveFy2CC, self.aveFz2CC), format="csr"
                )
        return self._average_face_to_cell

    @property
    def average_face_to_cell_vector(self):  # NOQA D102
        # Documentation inherited from discretize.base.BaseMesh
        if getattr(self, "_average_face_to_cell_vector", None) is None:
            if self.dim == 1:
                self._average_face_to_cell_vector = self.aveFx2CC
            elif self.dim == 2:
                self._average_face_to_cell_vector = sp.block_diag(
                    (self.aveFx2CC, self.aveFy2CC), format="csr"
                )
            elif self.dim == 3:
                self._average_face_to_cell_vector = sp.block_diag(
                    (self.aveFx2CC, self.aveFy2CC, self.aveFz2CC), format="csr"
                )
        return self._average_face_to_cell_vector

    @property
    def average_face_x_to_cell(self):
        r"""Averaging operator from x-faces to cell centers (scalar quantities).

        This property constructs a 2nd order averaging operator that maps scalar
        quantities from x-faces to cell centers. This averaging operator is
        used when a discrete scalar quantity defined on x-faces must be
        projected to cell centers. Once constructed, the operator is stored
        permanently as a property of the mesh. *See notes*.

        Returns
        -------
        (n_cells, n_faces_x) scipy.sparse.csr_matrix
            The scalar averaging operator from x-faces to cell centers

        Notes
        -----
        Let :math:`\boldsymbol{\phi_x}` be a discrete scalar quantity that
        lives on x-faces. **average_face_x_to_cell** constructs a discrete
        linear operator :math:`\mathbf{A_{xc}}` that projects
        :math:`\boldsymbol{\phi_x}` to cell centers, i.e.:

        .. math::
            \boldsymbol{\phi_c} = \mathbf{A_{xc}} \, \boldsymbol{\phi_x}

        where :math:`\boldsymbol{\phi_c}` approximates the value of the scalar
        quantity at cell centers. For each cell, we are simply averaging
        the values defined on its x-faces. The operation is implemented as a
        matrix vector product, i.e.::

            phi_c = Axc @ phi_x

        Examples
        --------
        Here we compute the values of a scalar function on the x-faces. We then create
        an averaging operator to approximate the function at cell centers. We choose
        to define a scalar function that is strongly discontinuous in some places to
        demonstrate how the averaging operator will smooth out discontinuities.

        We start by importing the necessary packages and defining a mesh.

        >>> from discretize import TensorMesh
        >>> import numpy as np
        >>> import matplotlib.pyplot as plt

        >>> h = np.ones(40)
        >>> mesh = TensorMesh([h, h], x0="CC")

        Create a scalar variable on x-faces:

        >>> phi_x = np.zeros(mesh.nFx)
        >>> xy = mesh.faces_x
        >>> phi_x[(xy[:, 1] > 0)] = 25.0
        >>> phi_x[(xy[:, 1] < -10.0) & (xy[:, 0] > -10.0) & (xy[:, 0] < 10.0)] = 50.0

        Next, we construct the averaging operator and apply it to
        the discrete scalar quantity to approximate the value at cell centers.

        >>> Axc = mesh.average_face_x_to_cell
        >>> phi_c = Axc @ phi_x

        And plot the results:

        .. collapse:: Expand to show scripting for plot

            >>> fig = plt.figure(figsize=(11, 5))
            >>> ax1 = fig.add_subplot(121)
            >>> v = np.r_[phi_x, np.zeros(mesh.nFy)]  # create vector for plotting function
            >>> mesh.plot_image(v, ax=ax1, v_type="Fx")
            >>> ax1.set_title("Variable at x-faces", fontsize=16)
            >>> ax2 = fig.add_subplot(122)
            >>> mesh.plot_image(phi_c, ax=ax2, v_type="CC")
            >>> ax2.set_title("Averaged to cell centers", fontsize=16)
            >>> plt.show()

        Below, we show a spy plot illustrating the sparsity and mapping
        of the operator

        .. collapse:: Expand to show scripting for plot

            >>> fig = plt.figure(figsize=(9, 9))
            >>> ax1 = fig.add_subplot(111)
            >>> ax1.spy(Axc, ms=1)
            >>> ax1.set_title("X-Face Index", fontsize=12, pad=5)
            >>> ax1.set_ylabel("Cell Index", fontsize=12)
            >>> plt.show()
        """
        if getattr(self, "_average_face_x_to_cell", None) is None:
            n = self.vnC
            if self.dim == 1:
                self._average_face_x_to_cell = av(n[0])
            elif self.dim == 2:
                self._average_face_x_to_cell = sp.kron(speye(n[1]), av(n[0]))
            elif self.dim == 3:
                self._average_face_x_to_cell = kron3(speye(n[2]), speye(n[1]), av(n[0]))
        return self._average_face_x_to_cell

    @property
    def average_face_y_to_cell(self):
        r"""Averaging operator from y-faces to cell centers (scalar quantities).

        This property constructs a 2nd order averaging operator that maps scalar
        quantities from y-faces to cell centers. This averaging operator is
        used when a discrete scalar quantity defined on x-faces must be
        projected to cell centers. Once constructed, the operator is stored
        permanently as a property of the mesh. *See notes*.

        Returns
        -------
        (n_cells, n_faces_y) scipy.sparse.csr_matrix
            The scalar averaging operator from y-faces to cell centers

        Notes
        -----
        Let :math:`\boldsymbol{\phi_y}` be a discrete scalar quantity that
        lives on y-faces. **average_face_y_to_cell** constructs a discrete
        linear operator :math:`\mathbf{A_{yc}}` that projects
        :math:`\boldsymbol{\phi_y}` to cell centers, i.e.:

        .. math::
            \boldsymbol{\phi_c} = \mathbf{A_{yc}} \, \boldsymbol{\phi_y}

        where :math:`\boldsymbol{\phi_c}` approximates the value of the scalar
        quantity at cell centers. For each cell, we are simply averaging
        the values defined on its y-faces. The operation is implemented as a
        matrix vector product, i.e.::

            phi_c = Ayc @ phi_y

        Examples
        --------
        Here we compute the values of a scalar function on the y-faces. We then create
        an averaging operator to approximate the function at cell centers. We choose
        to define a scalar function that is strongly discontinuous in some places to
        demonstrate how the averaging operator will smooth out discontinuities.

        We start by importing the necessary packages and defining a mesh.

        >>> from discretize import TensorMesh
        >>> import numpy as np
        >>> import matplotlib.pyplot as plt

        >>> h = np.ones(40)
        >>> mesh = TensorMesh([h, h], x0="CC")

        Create a scalar variable on y-faces,

        >>> phi_y = np.zeros(mesh.nFy)
        >>> xy = mesh.faces_y
        >>> phi_y[(xy[:, 1] > 0)] = 25.0
        >>> phi_y[(xy[:, 1] < -10.0) & (xy[:, 0] > -10.0) & (xy[:, 0] < 10.0)] = 50.0

        Next, we construct the averaging operator and apply it to
        the discrete scalar quantity to approximate the value at cell centers.

        >>> Ayc = mesh.average_face_y_to_cell
        >>> phi_c = Ayc @ phi_y

        And finally, plot the results:

        .. collapse:: Expand to show scripting for plot

            >>> fig = plt.figure(figsize=(11, 5))
            >>> ax1 = fig.add_subplot(121)
            >>> v = np.r_[np.zeros(mesh.nFx), phi_y]  # create vector for plotting function
            >>> mesh.plot_image(v, ax=ax1, v_type="Fy")
            >>> ax1.set_title("Variable at y-faces", fontsize=16)
            >>> ax2 = fig.add_subplot(122)
            >>> mesh.plot_image(phi_c, ax=ax2, v_type="CC")
            >>> ax2.set_title("Averaged to cell centers", fontsize=16)
            >>> plt.show()

        Below, we show a spy plot illustrating the sparsity and mapping
        of the operator

        .. collapse:: Expand to show scripting for plot

            >>> fig = plt.figure(figsize=(9, 9))
            >>> ax1 = fig.add_subplot(111)
            >>> ax1.spy(Ayc, ms=1)
            >>> ax1.set_title("Y-Face Index", fontsize=12, pad=5)
            >>> ax1.set_ylabel("Cell Index", fontsize=12)
            >>> plt.show()
        """
        if self.dim < 2:
            return None
        if getattr(self, "_average_face_y_to_cell", None) is None:
            n = self.vnC
            if self.dim == 2:
                self._average_face_y_to_cell = sp.kron(av(n[1]), speye(n[0]))
            elif self.dim == 3:
                self._average_face_y_to_cell = kron3(speye(n[2]), av(n[1]), speye(n[0]))
        return self._average_face_y_to_cell

    @property
    def average_face_z_to_cell(self):
        r"""Averaging operator from z-faces to cell centers (scalar quantities).

        This property constructs a 2nd order averaging operator that maps scalar
        quantities from z-faces to cell centers. This averaging operator is
        used when a discrete scalar quantity defined on z-faces must be
        projected to cell centers. Once constructed, the operator is stored
        permanently as a property of the mesh. *See notes*.

        Returns
        -------
        (n_cells, n_faces_z) scipy.sparse.csr_matrix
            The scalar averaging operator from z-faces to cell centers

        Notes
        -----
        Let :math:`\boldsymbol{\phi_z}` be a discrete scalar quantity that
        lives on z-faces. **average_face_z_to_cell** constructs a discrete
        linear operator :math:`\mathbf{A_{zc}}` that projects
        :math:`\boldsymbol{\phi_z}` to cell centers, i.e.:

        .. math::
            \boldsymbol{\phi_c} = \mathbf{A_{zc}} \, \boldsymbol{\phi_z}

        where :math:`\boldsymbol{\phi_c}` approximates the value of the scalar
        quantity at cell centers. For each cell, we are simply averaging
        the values defined on its z-faces. The operation is implemented as a
        matrix vector product, i.e.::

            phi_c = Azc @ phi_z

        Examples
        --------
        Here we compute the values of a scalar function on the z-faces. We then create
        an averaging operator to approximate the function at cell centers. We choose
        to define a scalar function that is strongly discontinuous in some places to
        demonstrate how the averaging operator will smooth out discontinuities.

        We start by importing the necessary packages and defining a mesh.

        >>> from discretize import TensorMesh
        >>> import numpy as np
        >>> import matplotlib.pyplot as plt

        >>> h = np.ones(40)
        >>> mesh = TensorMesh([h, h, h], x0="CCC")

        Create a scalar variable on z-faces

        >>> phi_z = np.zeros(mesh.nFz)
        >>> xyz = mesh.faces_z
        >>> phi_z[(xyz[:, 2] > 0)] = 25.0
        >>> phi_z[(xyz[:, 2] < -10.0) & (xyz[:, 0] > -10.0) & (xyz[:, 0] < 10.0)] = 50.0

        Next, we construct the averaging operator and apply it to
        the discrete scalar quantity to approximate the value at cell centers.
        We plot the original scalar and its average at cell centers for a
        slice at y=0.

        >>> Azc = mesh.average_face_z_to_cell
        >>> phi_c = Azc @ phi_z

        And plot the results:

        .. collapse:: Expand to show scripting for plot

            >>> fig = plt.figure(figsize=(11, 5))
            >>> ax1 = fig.add_subplot(121)
            >>> v = np.r_[np.zeros(mesh.nFx+mesh.nFy), phi_z]  # create vector for plotting
            >>> mesh.plot_slice(v, ax=ax1, normal='Y', slice_loc=0, v_type="Fz")
            >>> ax1.set_title("Variable at z-faces", fontsize=16)
            >>> ax2 = fig.add_subplot(122)
            >>> mesh.plot_image(phi_c, ax=ax2, normal='Y', slice_loc=0, v_type="CC")
            >>> ax2.set_title("Averaged to cell centers", fontsize=16)
            >>> plt.show()

        Below, we show a spy plot illustrating the sparsity and mapping
        of the operator

        .. collapse:: Expand to show scripting for plot

            >>> fig = plt.figure(figsize=(9, 9))
            >>> ax1 = fig.add_subplot(111)
            >>> ax1.spy(Azc, ms=1)
            >>> ax1.set_title("Z-Face Index", fontsize=12, pad=5)
            >>> ax1.set_ylabel("Cell Index", fontsize=12)
            >>> plt.show()
        """
        if self.dim < 3:
            return None
        if getattr(self, "_average_face_z_to_cell", None) is None:
            n = self.vnC
            if self.dim == 3:
                self._average_face_z_to_cell = kron3(av(n[2]), speye(n[1]), speye(n[0]))
        return self._average_face_z_to_cell

    @property
    def average_cell_to_face(self):  # NOQA D102
        # Documentation inherited from discretize.base.BaseMesh
        if getattr(self, "_average_cell_to_face", None) is None:
            if self.dim == 1:
                self._average_cell_to_face = av_extrap(self.shape_cells[0])
            elif self.dim == 2:
                self._average_cell_to_face = sp.vstack(
                    (
                        sp.kron(
                            speye(self.shape_cells[1]), av_extrap(self.shape_cells[0])
                        ),
                        sp.kron(
                            av_extrap(self.shape_cells[1]), speye(self.shape_cells[0])
                        ),
                    ),
                    format="csr",
                )
            elif self.dim == 3:
                self._average_cell_to_face = sp.vstack(
                    (
                        kron3(
                            speye(self.shape_cells[2]),
                            speye(self.shape_cells[1]),
                            av_extrap(self.shape_cells[0]),
                        ),
                        kron3(
                            speye(self.shape_cells[2]),
                            av_extrap(self.shape_cells[1]),
                            speye(self.shape_cells[0]),
                        ),
                        kron3(
                            av_extrap(self.shape_cells[2]),
                            speye(self.shape_cells[1]),
                            speye(self.shape_cells[0]),
                        ),
                    ),
                    format="csr",
                )
        return self._average_cell_to_face

    @property
    def average_cell_vector_to_face(self):  # NOQA D102
        # Documentation inherited from discretize.base.BaseMesh
        if getattr(self, "_average_cell_vector_to_face", None) is None:
            if self.dim == 1:
                self._average_cell_vector_to_face = self.aveCC2F
            elif self.dim == 2:
                aveCCV2Fx = sp.kron(
                    speye(self.shape_cells[1]), av_extrap(self.shape_cells[0])
                )
                aveCC2VFy = sp.kron(
                    av_extrap(self.shape_cells[1]), speye(self.shape_cells[0])
                )
                self._average_cell_vector_to_face = sp.block_diag(
                    (aveCCV2Fx, aveCC2VFy), format="csr"
                )
            elif self.dim == 3:
                aveCCV2Fx = kron3(
                    speye(self.shape_cells[2]),
                    speye(self.shape_cells[1]),
                    av_extrap(self.shape_cells[0]),
                )
                aveCC2VFy = kron3(
                    speye(self.shape_cells[2]),
                    av_extrap(self.shape_cells[1]),
                    speye(self.shape_cells[0]),
                )
                aveCC2BFz = kron3(
                    av_extrap(self.shape_cells[2]),
                    speye(self.shape_cells[1]),
                    speye(self.shape_cells[0]),
                )
                self._average_cell_vector_to_face = sp.block_diag(
                    (aveCCV2Fx, aveCC2VFy, aveCC2BFz), format="csr"
                )
        return self._average_cell_vector_to_face

    @property
    def average_cell_to_edge(self):  # NOQA D102
        # Documentation inherited from discretize.base.BaseMesh
        if getattr(self, "_average_cell_to_edge", None) is None:
            n = self.shape_cells
            if self.dim == 1:
                avg = sp.eye(n[0])
            elif self.dim == 2:
                avg = sp.vstack(
                    (
                        sp.kron(av_extrap(n[1]), speye(n[0])),
                        sp.kron(speye(n[1]), av_extrap(n[0])),
                    ),
                    format="csr",
                )
            elif self.dim == 3:
                avg = sp.vstack(
                    (
                        kron3(av_extrap(n[2]), av_extrap(n[1]), speye(n[0])),
                        kron3(av_extrap(n[2]), speye(n[1]), av_extrap(n[0])),
                        kron3(speye(n[2]), av_extrap(n[1]), av_extrap(n[0])),
                    ),
                    format="csr",
                )
            self._average_cell_to_edge = avg
        return self._average_cell_to_edge

    @property
    def average_edge_to_cell(self):  # NOQA D102
        # Documentation inherited from discretize.base.BaseMesh
        if getattr(self, "_average_edge_to_cell", None) is None:
            if self.dim == 1:
                self._avE2CC = self.aveEx2CC
            elif self.dim == 2:
                self._avE2CC = 0.5 * sp.hstack(
                    (self.aveEx2CC, self.aveEy2CC), format="csr"
                )
            elif self.dim == 3:
                self._avE2CC = (1.0 / 3) * sp.hstack(
                    (self.aveEx2CC, self.aveEy2CC, self.aveEz2CC), format="csr"
                )
        return self._avE2CC

    @property
    def average_edge_to_cell_vector(self):  # NOQA D102
        # Documentation inherited from discretize.base.BaseMesh
        if getattr(self, "_average_edge_to_cell_vector", None) is None:
            if self.dim == 1:
                self._average_edge_to_cell_vector = self.aveEx2CC
            elif self.dim == 2:
                self._average_edge_to_cell_vector = sp.block_diag(
                    (self.aveEx2CC, self.aveEy2CC), format="csr"
                )
            elif self.dim == 3:
                self._average_edge_to_cell_vector = sp.block_diag(
                    (self.aveEx2CC, self.aveEy2CC, self.aveEz2CC), format="csr"
                )
        return self._average_edge_to_cell_vector

    @property
    def average_edge_x_to_cell(self):
        r"""Averaging operator from x-edges to cell centers (scalar quantities).

        This property constructs a 2nd order averaging operator that maps scalar
        quantities from x-edges to cell centers. This averaging operator is
        used when a discrete scalar quantity defined on x-edges must be
        projected to cell centers. Once constructed, the operator is stored
        permanently as a property of the mesh. *See notes*.

        Returns
        -------
        (n_cells, n_edges_x) scipy.sparse.csr_matrix
            The scalar averaging operator from x-edges to cell centers

        Notes
        -----
        Let :math:`\boldsymbol{\phi_x}` be a discrete scalar quantity that
        lives on x-edges. **average_edge_x_to_cell** constructs a discrete
        linear operator :math:`\mathbf{A_{xc}}` that projects
        :math:`\boldsymbol{\phi_x}` to cell centers, i.e.:

        .. math::
            \boldsymbol{\phi_c} = \mathbf{A_{xc}} \, \boldsymbol{\phi_x}

        where :math:`\boldsymbol{\phi_c}` approximates the value of the scalar
        quantity at cell centers. For each cell, we are simply averaging
        the values defined on its x-edges. The operation is implemented as a
        matrix vector product, i.e.::

            phi_c = Axc @ phi_x

        Examples
        --------
        Here we compute the values of a scalar function on the x-edges. We then create
        an averaging operator to approximate the function at cell centers. We choose
        to define a scalar function that is strongly discontinuous in some places to
        demonstrate how the averaging operator will smooth out discontinuities.

        We start by importing the necessary packages and defining a mesh.

        >>> from discretize import TensorMesh
        >>> import numpy as np
        >>> import matplotlib.pyplot as plt
        >>> h = np.ones(40)
        >>> mesh = TensorMesh([h, h], x0="CC")

        Then we create a scalar variable on x-edges,

        >>> phi_x = np.zeros(mesh.nEx)
        >>> xy = mesh.edges_x
        >>> phi_x[(xy[:, 1] > 0)] = 25.0
        >>> phi_x[(xy[:, 1] < -10.0) & (xy[:, 0] > -10.0) & (xy[:, 0] < 10.0)] = 50.0

        Next, we construct the averaging operator and apply it to
        the discrete scalar quantity to approximate the value at cell centers.

        >>> Axc = mesh.average_edge_x_to_cell
        >>> phi_c = Axc @ phi_x

        And plot the results,

        .. collapse:: Expand to show scripting for plot

            >>> fig = plt.figure(figsize=(11, 5))
            >>> ax1 = fig.add_subplot(121)
            >>> v = np.r_[phi_x, np.zeros(mesh.nEy)]  # create vector for plotting function
            >>> mesh.plot_image(v, ax=ax1, v_type="Ex")
            >>> ax1.set_title("Variable at x-edges", fontsize=16)
            >>> ax2 = fig.add_subplot(122)
            >>> mesh.plot_image(phi_c, ax=ax2, v_type="CC")
            >>> ax2.set_title("Averaged to cell centers", fontsize=16)
            >>> plt.show()

        Below, we show a spy plot illustrating the sparsity and mapping
        of the operator

        .. collapse:: Expand to show scripting for plot

            >>> fig = plt.figure(figsize=(9, 9))
            >>> ax1 = fig.add_subplot(111)
            >>> ax1.spy(Axc, ms=1)
            >>> ax1.set_title("X-Edge Index", fontsize=12, pad=5)
            >>> ax1.set_ylabel("Cell Index", fontsize=12)
            >>> plt.show()
        """
        if getattr(self, "_average_edge_x_to_cell", None) is None:
            # The number of cell centers in each direction
            n = self.vnC
            if self.dim == 1:
                self._average_edge_x_to_cell = speye(n[0])
            elif self.dim == 2:
                self._average_edge_x_to_cell = sp.kron(av(n[1]), speye(n[0]))
            elif self.dim == 3:
                self._average_edge_x_to_cell = kron3(av(n[2]), av(n[1]), speye(n[0]))
        return self._average_edge_x_to_cell

    @property
    def average_edge_y_to_cell(self):
        r"""Averaging operator from y-edges to cell centers (scalar quantities).

        This property constructs a 2nd order averaging operator that maps scalar
        quantities from y-edges to cell centers. This averaging operator is
        used when a discrete scalar quantity defined on y-edges must be
        projected to cell centers. Once constructed, the operator is stored
        permanently as a property of the mesh. *See notes*.

        Returns
        -------
        (n_cells, n_edges_y) scipy.sparse.csr_matrix
            The scalar averaging operator from y-edges to cell centers

        Notes
        -----
        Let :math:`\boldsymbol{\phi_y}` be a discrete scalar quantity that
        lives on y-edges. **average_edge_y_to_cell** constructs a discrete
        linear operator :math:`\mathbf{A_{yc}}` that projects
        :math:`\boldsymbol{\phi_y}` to cell centers, i.e.:

        .. math::
            \boldsymbol{\phi_c} = \mathbf{A_{yc}} \, \boldsymbol{\phi_y}

        where :math:`\boldsymbol{\phi_c}` approximates the value of the scalar
        quantity at cell centers. For each cell, we are simply averaging
        the values defined on its y-edges. The operation is implemented as a
        matrix vector product, i.e.::

            phi_c = Ayc @ phi_y

        Examples
        --------
        Here we compute the values of a scalar function on the y-edges. We then create
        an averaging operator to approximate the function at cell centers. We choose
        to define a scalar function that is strongly discontinuous in some places to
        demonstrate how the averaging operator will smooth out discontinuities.

        We start by importing the necessary packages and defining a mesh.

        >>> from discretize import TensorMesh
        >>> import numpy as np
        >>> import matplotlib.pyplot as plt
        >>> h = np.ones(40)
        >>> mesh = TensorMesh([h, h], x0="CC")

        Then we create a scalar variable on y-edges,

        >>> phi_y = np.zeros(mesh.nEy)
        >>> xy = mesh.edges_y
        >>> phi_y[(xy[:, 1] > 0)] = 25.0
        >>> phi_y[(xy[:, 1] < -10.0) & (xy[:, 0] > -10.0) & (xy[:, 0] < 10.0)] = 50.0

        Next, we construct the averaging operator and apply it to
        the discrete scalar quantity to approximate the value at cell centers.

        >>> Ayc = mesh.average_edge_y_to_cell
        >>> phi_c = Ayc @ phi_y

        And plot the results,

        .. collapse:: Expand to show scripting for plot

            >>> fig = plt.figure(figsize=(11, 5))
            >>> ax1 = fig.add_subplot(121)
            >>> v = np.r_[np.zeros(mesh.nEx), phi_y]  # create vector for plotting function
            >>> mesh.plot_image(v, ax=ax1, v_type="Ey")
            >>> ax1.set_title("Variable at y-edges", fontsize=16)
            >>> ax2 = fig.add_subplot(122)
            >>> mesh.plot_image(phi_c, ax=ax2, v_type="CC")
            >>> ax2.set_title("Averaged to cell centers", fontsize=16)
            >>> plt.show()

        Below, we show a spy plot illustrating the sparsity and mapping
        of the operator

        .. collapse:: Expand to show scripting for plot

            >>> fig = plt.figure(figsize=(9, 9))
            >>> ax1 = fig.add_subplot(111)
            >>> ax1.spy(Ayc, ms=1)
            >>> ax1.set_title("Y-Edge Index", fontsize=12, pad=5)
            >>> ax1.set_ylabel("Cell Index", fontsize=12)
            >>> plt.show()
        """
        if self.dim < 2:
            return None
        if getattr(self, "_average_edge_y_to_cell", None) is None:
            # The number of cell centers in each direction
            n = self.vnC
            if self.dim == 2:
                self._average_edge_y_to_cell = sp.kron(speye(n[1]), av(n[0]))
            elif self.dim == 3:
                self._average_edge_y_to_cell = kron3(av(n[2]), speye(n[1]), av(n[0]))
        return self._average_edge_y_to_cell

    @property
    def average_edge_z_to_cell(self):
        r"""Averaging operator from z-edges to cell centers (scalar quantities).

        This property constructs a 2nd order averaging operator that maps scalar
        quantities from z-edges to cell centers. This averaging operator is
        used when a discrete scalar quantity defined on z-edges must be
        projected to cell centers. Once constructed, the operator is stored
        permanently as a property of the mesh. *See notes*.

        Returns
        -------
        (n_cells, n_edges_z) scipy.sparse.csr_matrix
            The scalar averaging operator from z-edges to cell centers

        Notes
        -----
        Let :math:`\boldsymbol{\phi_z}` be a discrete scalar quantity that
        lives on z-edges. **average_edge_z_to_cell** constructs a discrete
        linear operator :math:`\mathbf{A_{zc}}` that projects
        :math:`\boldsymbol{\phi_z}` to cell centers, i.e.:

        .. math::
            \boldsymbol{\phi_c} = \mathbf{A_{zc}} \, \boldsymbol{\phi_z}

        where :math:`\boldsymbol{\phi_c}` approximates the value of the scalar
        quantity at cell centers. For each cell, we are simply averaging
        the values defined on its z-edges. The operation is implemented as a
        matrix vector product, i.e.::

            phi_c = Azc @ phi_z

        Examples
        --------
        Here we compute the values of a scalar function on the z-edges. We then create
        an averaging operator to approximate the function at cell centers. We choose
        to define a scalar function that is strongly discontinuous in some places to
        demonstrate how the averaging operator will smooth out discontinuities.

        We start by importing the necessary packages and defining a mesh.

        >>> from discretize import TensorMesh
        >>> import numpy as np
        >>> import matplotlib.pyplot as plt
        >>> h = np.ones(40)
        >>> mesh = TensorMesh([h, h, h], x0="CCC")

        The we create a scalar variable on z-edges,

        >>> phi_z = np.zeros(mesh.nEz)
        >>> xyz = mesh.edges_z
        >>> phi_z[(xyz[:, 2] > 0)] = 25.0
        >>> phi_z[(xyz[:, 2] < -10.0) & (xyz[:, 0] > -10.0) & (xyz[:, 0] < 10.0)] = 50.0

        Next, we construct the averaging operator and apply it to
        the discrete scalar quantity to approximate the value at cell centers.
        We plot the original scalar and its average at cell centers for a
        slice at y=0.

        >>> Azc = mesh.average_edge_z_to_cell
        >>> phi_c = Azc @ phi_z

        Plot the results,

        .. collapse:: Expand to show scripting for plot

            >>> fig = plt.figure(figsize=(11, 5))
            >>> ax1 = fig.add_subplot(121)
            >>> v = np.r_[np.zeros(mesh.nEx+mesh.nEy), phi_z]  # create vector for plotting
            >>> mesh.plot_slice(v, ax=ax1, normal='Y', slice_loc=0, v_type="Ez")
            >>> ax1.set_title("Variable at z-edges", fontsize=16)
            >>> ax2 = fig.add_subplot(122)
            >>> mesh.plot_image(phi_c, ax=ax2, normal='Y', slice_loc=0, v_type="CC")
            >>> ax2.set_title("Averaged to cell centers", fontsize=16)
            >>> plt.show()

        Below, we show a spy plot illustrating the sparsity and mapping
        of the operator

        .. collapse:: Expand to show scripting for plot

            >>> fig = plt.figure(figsize=(9, 9))
            >>> ax1 = fig.add_subplot(111)
            >>> ax1.spy(Azc, ms=1)
            >>> ax1.set_title("Z-Edge Index", fontsize=12, pad=5)
            >>> ax1.set_ylabel("Cell Index", fontsize=12)
            >>> plt.show()
        """
        if self.dim < 3:
            return None
        if getattr(self, "_average_edge_z_to_cell", None) is None:
            # The number of cell centers in each direction
            n = self.vnC
            if self.dim == 3:
                self._average_edge_z_to_cell = kron3(speye(n[2]), av(n[1]), av(n[0]))
        return self._average_edge_z_to_cell

    @property
    def average_edge_to_face_vector(self):  # NOQA D102
        # Documentation inherited from discretize.base.BaseMesh
        if self.dim == 1:
            return self.average_cell_to_face
        elif self.dim == 2:
            return sp.diags(
                [1, 1],
                [-self.n_faces_x, self.n_faces_y],
                shape=(self.n_faces, self.n_edges),
            )
        n1, n2, n3 = self.shape_cells
        ex_to_fy = kron3(av(n3), speye(n2 + 1), speye(n1))
        ex_to_fz = kron3(speye(n3 + 1), av(n2), speye(n1))

        ey_to_fx = kron3(av(n3), speye(n2), speye(n1 + 1))
        ey_to_fz = kron3(speye(n3 + 1), speye(n2), av(n1))

        ez_to_fx = kron3(speye(n3), av(n2), speye(n1 + 1))
        ez_to_fy = kron3(speye(n3), speye(n2 + 1), av(n1))

        e_to_f = sp.bmat(
            [
                [None, ey_to_fx, ez_to_fx],
                [ex_to_fy, None, ez_to_fy],
                [ex_to_fz, ey_to_fz, None],
            ],
            format="csr",
        )
        return e_to_f

    @property
    def average_node_to_cell(self):  # NOQA D102
        # Documentation inherited from discretize.base.BaseMesh
        if getattr(self, "_average_node_to_cell", None) is None:
            # The number of cell centers in each direction
            if self.dim == 1:
                self._average_node_to_cell = av(self.shape_cells[0])
            elif self.dim == 2:
                self._average_node_to_cell = sp.kron(
                    av(self.shape_cells[1]), av(self.shape_cells[0])
                ).tocsr()
            elif self.dim == 3:
                self._average_node_to_cell = kron3(
                    av(self.shape_cells[2]),
                    av(self.shape_cells[1]),
                    av(self.shape_cells[0]),
                ).tocsr()
        return self._average_node_to_cell

    @property
    def _average_node_to_edge_x(self):
        """Averaging operator on cell nodes to x-edges."""
        if self.dim == 1:
            aveN2Ex = av(self.shape_cells[0])
        elif self.dim == 2:
            aveN2Ex = sp.kron(speye(self.shape_nodes[1]), av(self.shape_cells[0]))
        elif self.dim == 3:
            aveN2Ex = kron3(
                speye(self.shape_nodes[2]),
                speye(self.shape_nodes[1]),
                av(self.shape_cells[0]),
            )
        return aveN2Ex

    @property
    def _average_node_to_edge_y(self):
        """Averaging operator on cell nodes to y-edges."""
        if self.dim == 1:
            return None
        elif self.dim == 2:
            aveN2Ey = sp.kron(av(self.shape_cells[1]), speye(self.shape_nodes[0]))
        elif self.dim == 3:
            aveN2Ey = kron3(
                speye(self.shape_nodes[2]),
                av(self.shape_cells[1]),
                speye(self.shape_nodes[0]),
            )
        return aveN2Ey

    @property
    def _average_node_to_edge_z(self):
        """Averaging operator on cell nodes to z-edges."""
        if self.dim == 1 or self.dim == 2:
            return None
        elif self.dim == 3:
            aveN2Ez = kron3(
                av(self.shape_cells[2]),
                speye(self.shape_nodes[1]),
                speye(self.shape_nodes[0]),
            )
        return aveN2Ez

    @property
    def average_node_to_edge(self):  # NOQA D102
        # Documentation inherited from discretize.base.BaseMesh
        if getattr(self, "_average_node_to_edge", None) is None:
            # The number of cell centers in each direction
            if self.dim == 1:
                self._average_node_to_edge = self._average_node_to_edge_x
            elif self.dim == 2:
                self._average_node_to_edge = sp.vstack(
                    (self._average_node_to_edge_x, self._average_node_to_edge_y),
                    format="csr",
                )
            elif self.dim == 3:
                self._average_node_to_edge = sp.vstack(
                    (
                        self._average_node_to_edge_x,
                        self._average_node_to_edge_y,
                        self._average_node_to_edge_z,
                    ),
                    format="csr",
                )
        return self._average_node_to_edge

    @property
    def _average_node_to_face_x(self):
        if self.dim == 1:
            aveN2Fx = speye(self.shape_nodes[0])
        elif self.dim == 2:
            aveN2Fx = sp.kron(av(self.shape_cells[1]), speye(self.shape_nodes[0]))
        elif self.dim == 3:
            aveN2Fx = kron3(
                av(self.shape_cells[2]),
                av(self.shape_cells[1]),
                speye(self.shape_nodes[0]),
            )
        return aveN2Fx

    @property
    def _average_node_to_face_y(self):
        if self.dim == 1:
            return None
        elif self.dim == 2:
            aveN2Fy = sp.kron(speye(self.shape_nodes[1]), av(self.shape_cells[0]))
        elif self.dim == 3:
            aveN2Fy = kron3(
                av(self.shape_cells[2]),
                speye(self.shape_nodes[1]),
                av(self.shape_cells[0]),
            )
        return aveN2Fy

    @property
    def _average_node_to_face_z(self):
        if self.dim == 1 or self.dim == 2:
            return None
        else:
            aveN2Fz = kron3(
                speye(self.shape_nodes[2]),
                av(self.shape_cells[1]),
                av(self.shape_cells[0]),
            )
        return aveN2Fz

    @property
    def average_node_to_face(self):  # NOQA D102
        # Documentation inherited from discretize.base.BaseMesh
        if getattr(self, "_average_node_to_face", None) is None:
            # The number of cell centers in each direction
            if self.dim == 1:
                self._average_node_to_face = self._average_node_to_face_x
            elif self.dim == 2:
                self._average_node_to_face = sp.vstack(
                    (self._average_node_to_face_x, self._average_node_to_face_y),
                    format="csr",
                )
            elif self.dim == 3:
                self._average_node_to_face = sp.vstack(
                    (
                        self._average_node_to_face_x,
                        self._average_node_to_face_y,
                        self._average_node_to_face_z,
                    ),
                    format="csr",
                )
        return self._average_node_to_face

    @property
    def project_face_to_boundary_face(self):  # NOQA D102
        # Documentation inherited from discretize.base.BaseMesh
        # Simple matrix which projects the values of the faces onto the boundary faces
        # Can also be used to "select" the boundary faces

        # Create a matrix that projects all faces onto boundary faces
        # The below should work for a regular structured mesh
        is_b = make_boundary_bool(self.shape_faces_x, dir="x")
        if self.dim > 1:
            is_b = np.r_[is_b, make_boundary_bool(self.shape_faces_y, dir="y")]
        if self.dim == 3:
            is_b = np.r_[is_b, make_boundary_bool(self.shape_faces_z, dir="z")]
        return sp.eye(self.n_faces, format="csr")[is_b]

    @property
    def project_edge_to_boundary_edge(self):  # NOQA D102
        # Documentation inherited from discretize.base.BaseMesh
        # Simple matrix which projects the values of the faces onto the boundary faces
        # Can also be used to "select" the boundary faces

        # Create a matrix that projects all edges onto boundary edges
        # The below should work for a regular structured mesh
        if self.dim == 1:
            return None  # No edges are on the boundary in 1D

        is_b = np.r_[
            make_boundary_bool(self.shape_edges_x, dir="yz"),
            make_boundary_bool(self.shape_edges_y, dir="xz"),
        ]
        if self.dim == 3:
            is_b = np.r_[is_b, make_boundary_bool(self.shape_edges_z, dir="xy")]
        return sp.eye(self.n_edges, format="csr")[is_b]

    @property
    def project_node_to_boundary_node(self):  # NOQA D102
        # Documentation inherited from discretize.base.BaseMesh
        # Simple matrix which projects the values of the nodes onto the boundary nodes
        # Can also be used to "select" the boundary nodes

        # Create a matrix that projects all nodes onto boundary nodes
        # The below should work for a regular structured mesh

        is_b = make_boundary_bool(self.shape_nodes)
        return sp.eye(self.n_nodes, format="csr")[is_b]<|MERGE_RESOLUTION|>--- conflicted
+++ resolved
@@ -1754,36 +1754,6 @@
 
         return A, b
 
-<<<<<<< HEAD
-=======
-    @property
-    def cell_gradient_BC(self):
-        """Boundary conditions matrix for the cell gradient operator (Deprecated)."""
-        warnings.warn(
-            "cell_gradient_BC is deprecated and is not longer used. See cell_gradient"
-        )
-        if getattr(self, "_cell_gradient_BC", None) is None:
-            BC = self.set_cell_gradient_BC(self._cell_gradient_BC_list)
-            n = self.vnC
-            if self.dim == 1:
-                G = _ddxCellGradBC(n[0], BC[0])
-            elif self.dim == 2:
-                G1 = sp.kron(speye(n[1]), _ddxCellGradBC(n[0], BC[0]))
-                G2 = sp.kron(_ddxCellGradBC(n[1], BC[1]), speye(n[0]))
-                G = sp.block_diag((G1, G2), format="csr")
-            elif self.dim == 3:
-                G1 = kron3(speye(n[2]), speye(n[1]), _ddxCellGradBC(n[0], BC[0]))
-                G2 = kron3(speye(n[2]), _ddxCellGradBC(n[1], BC[1]), speye(n[0]))
-                G3 = kron3(_ddxCellGradBC(n[2], BC[2]), speye(n[1]), speye(n[0]))
-                G = sp.block_diag((G1, G2, G3), format="csr")
-            # Compute areas of cell faces & volumes
-            S = self.face_areas
-            V = (
-                self.aveCC2F * self.cell_volumes
-            )  # Average volume between adjacent cells
-            self._cell_gradient_BC = sdiag(S / V) * G
-        return self._cell_gradient_BC
->>>>>>> 9b1dfc5f
 
     @property
     def cell_gradient_x(self):
