--- conflicted
+++ resolved
@@ -515,86 +515,6 @@
         """
         return self.orientation  # np.array([self.axis_u, self.axis_v, self.axis_w])
 
-<<<<<<< HEAD
-=======
-    @property
-    def axis_u(self):
-        """Orientation of the first axis.
-
-        .. deprecated:: 0.7.0
-          `axis_u` will be removed in discretize 1.0.0. This functionality was replaced
-          by the :py:attr:`~.BaseRegularMesh.orientation`.
-        """
-        warnings.warn(
-            "The axis_u property is deprecated, please access as self.orientation[0]. "
-            "This will be removed in discretize 1.0.0.",
-            FutureWarning,
-        )
-        return self.orientation[0]
-
-    @axis_u.setter
-    def axis_u(self, value):
-        warnings.warn(
-            "Setting the axis_u property is deprecated, and now unchecked, please "
-            "directly set the self.orientation property. This will be removed in "
-            "discretize 1.0.0.",
-            FutureWarning,
-        )
-        self.orientation[0] = value
-
-    @property
-    def axis_v(self):
-        """Orientation of the second axis.
-
-        .. deprecated:: 0.7.0
-          `axis_v` will be removed in discretize 1.0.0. This functionality was replaced
-          by the :py:attr:`~.BaseRegularMesh.orientation`.
-        """
-        warnings.warn(
-            "The axis_v property is deprecated, please access as self.orientation[1]. "
-            "This will be removed in discretize 1.0.0.",
-            FutureWarning,
-        )
-        return self.orientation[1]
-
-    @axis_v.setter
-    def axis_v(self, value):
-        warnings.warn(
-            "Setting the axis_v property is deprecated, and now unchecked, please "
-            "directly set the self.orientation property. This will be removed in "
-            "discretize 1.0.0.",
-            FutureWarning,
-        )
-        value = value / np.linalg.norm(value)
-        self.orientation[1] = value
-
-    @property
-    def axis_w(self):
-        """Orientation of the third axis.
-
-        .. deprecated:: 0.7.0
-          `axis_w` will be removed in discretize 1.0.0. This functionality was replaced
-          by the :py:attr:`~.BaseRegularMesh.orientation`.
-        """
-        warnings.warn(
-            "The axis_w property is deprecated, please access as self.orientation[2]. "
-            "This will be removed in discretize 1.0.0.",
-            FutureWarning,
-        )
-        return self.orientation[2]
-
-    @axis_w.setter
-    def axis_w(self, value):
-        warnings.warn(
-            "Setting the axis_v property is deprecated, and now unchecked, please "
-            "directly set the self.orientation property. This will be removed in "
-            "discretize 1.0.0.",
-            FutureWarning,
-        )
-        value = value / np.linalg.norm(value)
-        self.orientation[2] = value
-
->>>>>>> 9b1dfc5f
 
 class BaseRectangularMesh(BaseRegularMesh):
     """Base rectangular mesh class for the ``discretize`` package.
@@ -834,16 +754,11 @@
         return int(np.prod(self.shape_faces_z))
 
     def reshape(
-<<<<<<< HEAD
-        self, x, x_type="cell_centers", out_type="cell_centers", format="V",
-=======
         self,
         x,
         x_type="cell_centers",
         out_type="cell_centers",
         return_format="V",
-        **kwargs,
->>>>>>> 9b1dfc5f
     ):
         """Reshape tensor quantities.
 
@@ -872,31 +787,6 @@
             - *M:* return matrix (nD array) or a list of matrices
 
         """
-<<<<<<< HEAD
-=======
-        if "xType" in kwargs:
-            warnings.warn(
-                "The xType keyword argument has been deprecated, please use x_type. "
-                "This will be removed in discretize 1.0.0",
-                FutureWarning,
-            )
-            x_type = kwargs["xType"]
-        if "outType" in kwargs:
-            warnings.warn(
-                "The outType keyword argument has been deprecated, please use out_type. "
-                "This will be removed in discretize 1.0.0",
-                FutureWarning,
-            )
-            out_type = kwargs["outType"]
-        if "format" in kwargs:
-            warnings.warn(
-                "The format keyword argument has been deprecated, please use return_format. "
-                "This will be removed in discretize 1.0.0",
-                FutureWarning,
-            )
-            return_format = kwargs["format"]
-
->>>>>>> 9b1dfc5f
         x_type = self._parse_location_type(x_type)
         out_type = self._parse_location_type(out_type)
 
@@ -1027,131 +917,4 @@
                 out += (switchKernal(x[:, ii]),)
             return out
         else:
-<<<<<<< HEAD
-            return switchKernal(x)
-=======
-            return switchKernal(x)
-
-    # DEPRECATED
-    r = deprecate_method("reshape", "r", removal_version="1.0.0", future_warn=True)
-
-    @property
-    def nCx(self):
-        """Number of cells in the x direction.
-
-        Returns
-        -------
-        int
-
-        .. deprecated:: 0.5.0
-          `nCx` will be removed in discretize 1.0.0, it is replaced by
-          `mesh.shape_cells[0]` to reduce namespace clutter.
-        """
-        warnings.warn(
-            "nCx has been deprecated, please access as mesh.shape_cells[0]",
-            FutureWarning,
-        )
-        return self.shape_cells[0]
-
-    @property
-    def nCy(self):
-        """Number of cells in the y direction.
-
-        Returns
-        -------
-        int or None
-            None if dim < 2
-
-        .. deprecated:: 0.5.0
-          `nCy` will be removed in discretize 1.0.0, it is replaced by
-          `mesh.shape_cells[1]` to reduce namespace clutter.
-        """
-        warnings.warn(
-            "nCy has been deprecated, please access as mesh.shape_cells[1]",
-            FutureWarning,
-        )
-        if self.dim < 2:
-            return None
-        return self.shape_cells[1]
-
-    @property
-    def nCz(self):
-        """Number of cells in the z direction.
-
-        Returns
-        -------
-        int or None
-            None if dim < 3
-
-        .. deprecated:: 0.5.0
-          `nCz` will be removed in discretize 1.0.0, it is replaced by
-          `mesh.shape_cells[2]` to reduce namespace clutter.
-        """
-        warnings.warn(
-            "nCz has been deprecated, please access as mesh.shape_cells[2]",
-            FutureWarning,
-        )
-        if self.dim < 3:
-            return None
-        return self.shape_cells[2]
-
-    @property
-    def nNx(self):
-        """Number of nodes in the x-direction.
-
-        Returns
-        -------
-        int
-
-        .. deprecated:: 0.5.0
-          `nNx` will be removed in discretize 1.0.0, it is replaced by
-          `mesh.shape_nodes[0]` to reduce namespace clutter.
-        """
-        warnings.warn(
-            "nNx has been deprecated, please access as mesh.shape_nodes[0]",
-            FutureWarning,
-        )
-        return self.shape_nodes[0]
-
-    @property
-    def nNy(self):
-        """Number of nodes in the y-direction.
-
-        Returns
-        -------
-        int or None
-            None if dim < 2
-
-        .. deprecated:: 0.5.0
-          `nNy` will be removed in discretize 1.0.0, it is replaced by
-          `mesh.shape_nodes[1]` to reduce namespace clutter.
-        """
-        warnings.warn(
-            "nNy has been deprecated, please access as mesh.shape_nodes[1]",
-            FutureWarning,
-        )
-        if self.dim < 2:
-            return None
-        return self.shape_nodes[1]
-
-    @property
-    def nNz(self):
-        """Number of nodes in the z-direction.
-
-        Returns
-        -------
-        int or None
-            None if dim < 3
-
-        .. deprecated:: 0.5.0
-          `nNz` will be removed in discretize 1.0.0, it is replaced by
-          `mesh.shape_nodes[2]` to reduce namespace clutter.
-        """
-        warnings.warn(
-            "nNz has been deprecated, please access as mesh.shape_nodes[2]",
-            FutureWarning,
-        )
-        if self.dim < 3:
-            return None
-        return self.shape_nodes[2]
->>>>>>> 9b1dfc5f
+            return switchKernal(x)