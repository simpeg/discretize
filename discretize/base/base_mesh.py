--- conflicted
+++ resolved
@@ -197,19 +197,18 @@
         Returns
         -------
         int
-            dimension of the mesh (1, 2, or 3).
+            dimension of the mesh
         """
         return len(self.shape_cells)
 
     @property
     def n_cells(self):
-        """
-        Total number of cells in the mesh.
+        """Total number of cells in the mesh.
 
         Returns
         -------
         int
-            Number of cells in the mesh
+            number of cells in the mesh
 
         Notes
         -----
@@ -232,12 +231,12 @@
 
     @property
     def n_nodes(self):
-        """Total number of nodes in the mesh
+        """Total number of nodes
 
         Returns
         -------
         int
-            Number of nodes in the mesh
+            number of nodes in the mesh
 
         Notes
         -----
@@ -256,15 +255,7 @@
 
     @property
     def n_edges_x(self):
-        """
-        Number of x-edges
-
-        Number of edges in the mesh aligned in the x-direction.
-        For tensor meshes of increasing dimension, the number of x-edges
-        is equal to:
-            - *1D:* n_cells_x
-            - *2D:* (n_cells_x) X (n_nodes_y)
-            - *3D:* (n_cells_y) X (n_nodes_y) X (n_nodes_z)
+        """Number of x-edges
 
         Returns
         -------
@@ -279,15 +270,7 @@
 
     @property
     def n_edges_y(self):
-        """
-        Number of y-edges
-
-        Number of edges in the mesh aligned in the y-direction.
-        For tensor meshes of increasing dimension, the number of y-edges
-        is equal to:
-            - *1D:* None
-            - *2D:* (n_nodes_x) X (n_cells_y)
-            - *3D:* (n_nodes_x) X (n_cells_y) X (n_nodes_z)
+        """Number of y-edges
 
         Returns
         -------
@@ -304,15 +287,7 @@
 
     @property
     def n_edges_z(self):
-        """
-        Number of z-edges
-
-        Number of edges in the mesh aligned in the z-direction.
-        For tensor meshes of increasing dimension, the number of z-edges
-        is equal to:
-            - *1D:* None
-            - *2D:* None
-            - *3D:* (n_nodes_x) X (n_nodes_y) X (n_cells_z)
+        """Number of z-edges
 
         Returns
         -------
@@ -328,11 +303,8 @@
         return int(np.prod([x + y for x, y in zip(self.shape_cells, (1, 1, 0))]))
 
     @property
-    def n_edges_per_direction(self)(self):
-        """
-        The number of edges in each direction
-
-        Returns a tuple containing the number of edges in each direction.
+    def n_edges_per_direction(self):
+        """The number of edges in each direction
 
         Returns
         -------
@@ -378,15 +350,7 @@
 
     @property
     def n_faces_x(self):
-        """
-        Number of x-faces
-
-        Number of faces in the mesh whose surfaces are normal to the
-        x-direction. For tensor meshes of increasing dimension, the number
-        of x-faces is equal to:
-            - *1D:* n_nodes_x
-            - *2D:* (n_nodes_x) X (n_cells_y)
-            - *3D:* (n_nodes_x) X (n_cells_y) X (n_cells_z)
+        """Number of x-faces
 
         Returns
         -------
@@ -400,15 +364,7 @@
 
     @property
     def n_faces_y(self):
-        """
-        Number of y-faces
-
-        Number of faces in the mesh whose surfaces are normal to the
-        y-direction. For tensor meshes of increasing dimension, the number
-        of x-faces is equal to:
-            - *1D:* None
-            - *2D:* (n_cells_x) X (n_nodes_y)
-            - *3D:* (n_cells_x) X (n_nodes_y) X (n_cells_z)
+        """Number of y-faces
 
         Returns
         -------
@@ -424,15 +380,7 @@
 
     @property
     def n_faces_z(self):
-        """
-        Number of z-faces
-
-        Number of faces in the mesh whose surfaces are normal to the
-        z-direction. For tensor meshes of increasing dimension, the number
-        of x-faces is equal to:
-            - *1D:* None
-            - *2D:* None
-            - *3D:* (n_cells_x) X (n_cells_y) X (n_nodes_z)
+        """Number of z-faces
 
         Returns
         -------
@@ -495,10 +443,6 @@
     @property
     def face_normals(self):
         """Face Normals
-
-        Returns a numpy array containing the unit vectors normal to
-        all mesh faces. The ordering of the array is x_face_normals,
-        then y_face_normals (, then z_face_normals).
 
         Returns
         -------
@@ -529,12 +473,7 @@
 
     @property
     def edge_tangents(self):
-        """
-        Edge Tangents
-
-        Returns a numpy array containing the unit vectors parallel to
-        all mesh edges. The ordering of the array is x_edge_tanjents,
-        then y_edge_tanjents (, then z_edge_tanjents).
+        """Edge Tangents
 
         Returns
         -------
@@ -564,18 +503,15 @@
             return np.r_[tX, tY, tZ]
 
     def project_face_vector(self, face_vector):
-        """
-        Project vectors onto the faces of the mesh.
-
-        Consider a vector *fV* in Cartesian coordinates defined
-        at the locations of the mesh faces. This method will project
-        the vector onto mesh faces using the normal vector for each
-        face.
+        """Project vectors onto the faces of the mesh.
+
+        Given a vector, face_vector, in cartesian coordinates, this will project
+        it onto the mesh using the normals
 
         Parameters
         ----------
         face_vector : numpy.ndarray
-            Vector with shape (n_faces, dim)
+            face vector with shape (n_faces, dim)
 
         Returns
         -------
@@ -594,13 +530,10 @@
         return np.sum(face_vector * self.face_normals, 1)
 
     def project_edge_vector(self, edge_vector):
-        """
-        Project vectors onto the edges of the mesh.
-
-        Consider a vector *eV* in Cartesian coordinates defined
-        at the locations of the mesh edges. This method will project
-        the vector onto mesh edges using the tanjent vector for each
-        edge.
+        """Project vectors onto the edges of the mesh
+
+        Given a vector, edge_vector, in cartesian coordinates, this will project
+        it onto the mesh using the tangents
 
         Parameters
         ----------
@@ -625,14 +558,9 @@
 
     def save(self, file_name="mesh.json", verbose=False, **kwargs):
         """
-        Save the mesh to json file
-        
-        Parameters
-        ----------
-        filename : str file
-            filename for saving the casing properties
-        verbose : bool (default=False)
-            Print file path of saved file
+        Save the mesh to json
+        :param str file: file_name for saving the casing properties
+        :param str directory: working directory for saving the file
         """
 
         if 'filename' in kwargs:
@@ -670,14 +598,13 @@
 
     @property
     def rotation_matrix(self):
-        """
-        Rotation matrix from arbitrary orthogonal coordinate system (u,v,w) to Cartesian (x,y,z)
-
-        Builds a rotation matrix to transform from an arbitrary orthogonal
-        coordinate system (u,v,w) to a conventional Cartesian coordinate
-        system (x,y,z). To utilize this property, you must first set the
-        mesh properties: `axis_u`, `axis_v`, and `axis_w` properties. These
-        properties define the axes of the arbitrary coordinate system.
+        """Builds a rotation matrix to transform coordinates from their coordinate
+        system into a conventional cartesian system. This is built off of the
+        three `axis_u`, `axis_v`, and `axis_w` properties; these mapping
+        coordinates use the letters U, V, and W (the three letters preceding X,
+        Y, and Z in the alphabet) to define the projection of the X, Y, and Z
+        durections. These UVW vectors describe the placement and transformation
+        of the mesh's coordinate sytem assuming at most 3 directions.
 
         Why would you want to use these UVW mapping vectors the this
         `rotation_matrix` property? They allow us to define the relationship
@@ -685,34 +612,6 @@
         switching between the two while still maintaing the connectivity of the
         mesh's cells. For a visual example of this, please see the figure in the
         docs for the :class:`~discretize.mixins.vtk_mod.InterfaceVTK`.
-
-        Returns
-        -------
-        np.ndarray (3, 3)
-            A 3x3 rotation matrix from (u,v,w) coordinates to (x,y,z)
-
-        Examples
-        --------
-        Here the coordinate system is defined as u=Northeast, v=Northwest and
-        w=Up. For a location (u,v,w), we use the rotation matrix to determine
-        the location in (x,y,z).
-
-        >>> from discretize import TensorMesh
-        >>> import numpy as np
-        >>> 
-        >>> # Define uniform mesh and (u,v,w) axes
-        >>> h = np.ones(3)
-        >>> mesh = TensorMesh([h, h, h])
-        >>> mesh.axis_u = [1, 1, 0]
-        >>> mesh.axis_v = [-1, 1, 0]
-        >>> mesh.axis_w = [0, 0, 1]
-        >>> 
-        >>> # Convert uvw to xyz
-        >>> uvw = np.array([1,0,0])  # Along Northeast
-        >>> A = mesh.rotation_matrix
-        >>> xyz = np.dot(A, uvw)
-        >>> print(xyz)
-
         """
         return self.orientation  # np.array([self.axis_u, self.axis_v, self.axis_w])
 
@@ -856,35 +755,13 @@
         },
     }
 
-<<<<<<< HEAD
-    def __init__(self, n=None, origin=None, **kwargs):
-        BaseMesh.__init__(self, n=n, origin=origin, **kwargs)
-
-    @property
-    def shape_cells(self):
-        """
-        The number of cells in each direction
-
-        Returns
-        -------
-        tuple of int (dim,)
-
-        Notes
-        -----
-        Also accessible as `vnC`.
-        """
-        return tuple(self._n)
-
-=======
->>>>>>> 8601b35a
     @property
     def shape_nodes(self):
-        """
-        Number of nodes in each direction
-
-        Returns
-        -------
-        tuple of int (dim,)
+        """Number of nodes in each direction
+
+        Returns
+        -------
+        tuple of int
 
         Notes
         -----
