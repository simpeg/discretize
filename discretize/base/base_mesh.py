import numpy as np
import os
import json
from scipy.spatial import KDTree
<<<<<<< HEAD
from discretize.utils.code_utils import as_array_n_by_dim
=======
from discretize.utils.code_utils import (
    deprecate_property,
    deprecate_method,
    as_array_n_by_dim,
)
>>>>>>> 1788cb0f


class BaseMesh:
    """
    Base mesh class for the ``discretize`` package.

    This class contains the basic structure of properties and methods
    that should be supported on all discretize meshes.
    """

    _aliases = {
        "nC": "n_cells",
        "nN": "n_nodes",
        "nE": "n_edges",
        "nF": "n_faces",
        "serialize": "to_dict",
        "gridCC": "cell_centers",
        "gridN": "nodes",
        "aveF2CC": "average_face_to_cell",
        "aveF2CCV": "average_face_to_cell_vector",
        "aveCC2F": "average_cell_to_face",
        "aveCCV2F": "average_cell_vector_to_face",
        "aveE2CC": "average_edge_to_cell",
        "aveE2CCV": "average_edge_to_cell_vector",
        "aveN2CC": "average_node_to_cell",
        "aveN2E": "average_node_to_edge",
        "aveN2F": "average_node_to_face",
    }

    def __getattr__(self, name):
        if name == "_aliases":
            raise AttributeError
        name = self._aliases.get(name, name)
        return super().__getattribute__(name)

    def to_dict(self):
        """Representation of the mesh's attributes as a dictionary

        The dictionary representation of the mesh class necessary to reconstruct the
        object. This is useful for serialization. All of the attributes returned in this
        dictionary will be JSON serializable.

        The mesh class is also stored in the dictionary as strings under the
        `__module__` and `__class__` keys.

        Returns
        -------
        dict
            Dictionary of {attribute: value} for the attributes of this mesh.
        """
        cls = type(self)
        out = {
            "__module__": cls.__module__,
            "__class__": cls.__name__,
        }
        for item in self._items:
            attr = getattr(self, item, None)
            if attr is not None:
                if isinstance(attr, np.ndarray):
                    attr = attr.tolist()
                elif isinstance(attr, tuple):
                    # change to a list and make sure inner items are not numpy arrays
                    attr = list(attr)
                    for i, thing in enumerate(attr):
                        if isinstance(thing, np.ndarray):
                            attr[i] = thing.tolist()
                out[item] = attr
        return out

    def equals(self, other_mesh):
        """Compares current mesh with another mesh to determine if they are identical

        This method compares all the properties of the current mesh to *other_mesh*
        and determines if both meshes are identical. If so, this function returns
        a boolean value of *True* . Otherwise, the function returns *False* .

        Parameters
        ----------
        other_mesh : discretize.base.BaseMesh
            An instance of any discretize mesh class.

        Returns
        -------
        bool
            *True* if meshes are identical and *False* otherwise.
        """
        if type(self) != type(other_mesh):
            return False
        for item in self._items:
            my_attr = getattr(self, item, None)
            other_mesh_attr = getattr(other_mesh, item, None)
            if isinstance(my_attr, np.ndarray):
                is_equal = np.allclose(my_attr, other_mesh_attr, rtol=0, atol=0)
            elif isinstance(my_attr, tuple):
                is_equal = len(my_attr) == len(other_mesh_attr)
                if is_equal:
                    for thing1, thing2 in zip(my_attr, other_mesh_attr):
                        if isinstance(thing1, np.ndarray):
                            is_equal = np.allclose(thing1, thing2, rtol=0, atol=0)
                        else:
                            try:
                                is_equal = thing1 == thing2
                            except Exception:
                                is_equal = False
                    if not is_equal:
                        return is_equal
            else:
                try:
                    is_equal = my_attr == other_mesh_attr
                except Exception:
                    is_equal = False
            if not is_equal:
                return is_equal
        return is_equal

    def serialize(self):
        """
        An alias for :py:meth:`~.BaseMesh.to_dict`
        """
        return self.to_dict()

    @classmethod
    def deserialize(cls, items, **kwargs):
        """Create this mesh from a dictionary of attributes

        Parameters
        ----------
        items : dict
            dictionary of {attribute : value} pairs that will be passed to this class's
            initialization method as keyword arguments.
        **kwargs
            This is used to catch (and ignore) keyword arguments that used to be used.
        """
        items.pop("__module__", None)
        items.pop("__class__", None)
        return cls(**items)

    def save(self, file_name="mesh.json", verbose=False):
        """Save the mesh to json

        This method is used to save a mesh by writing
        its properties to a .json file. To load a mesh you have
        previously saved, see :py:func:`~discretize.utils.load_mesh`.

        Parameters
        ----------
        file_name : str, optional
            File name for saving the mesh properties
        verbose : bool, optional
            If *True*, the path of the json file is printed
        """
        f = os.path.abspath(file_name)  # make sure we are working with abs path
        with open(f, "w") as outfile:
            json.dump(self.to_dict(), outfile)

        if verbose:
            print("Saved {}".format(f))

        return f

    def copy(self):
        """Make a copy of the current mesh

        Returns
        -------
        type(mesh)
            A copy of this mesh.
        """
        cls = type(self)
        items = self.to_dict()
        items.pop("__module__", None)
        items.pop("__class__", None)
        return cls(**items)

    def validate(self):
        """Return the validation state of the mesh

        This mesh is valid immediately upon initialization

        Returns
        -------
        bool : True
        """
        return True

    # Counting dim, n_cells, n_nodes, n_edges, n_faces
    @property
    def dim(self):
        """The dimension of the mesh (1, 2, or 3).

        The dimension is an integer denoting whether the mesh
        is 1D, 2D or 3D.

        Returns
        -------
        int
            Dimension of the mesh; i.e. 1, 2 or 3
        """
        raise NotImplementedError(f"dim not implemented for {type(self)}")

    @property
    def n_cells(self):
        """Total number of cells in the mesh.

        Returns
        -------
        int
            Number of cells in the mesh

        Notes
        -----
        Property also accessible as using the shorthand **nC**
        """
        raise NotImplementedError(f"n_cells not implemented for {type(self)}")

    def __len__(self):
        """Total number of cells in the mesh.

        Essentially this is an alias for :py:attr:`~.BaseMesh.n_cells`.

        Returns
        -------
        int
            Number of cells in the mesh
        """
        return self.n_cells

    @property
    def n_nodes(self):
        """Total number of nodes in the mesh

        Returns
        -------
        int
            Number of nodes in the mesh

        Notes
        -----
        Property also accessible as using the shorthand **nN**
        """
        raise NotImplementedError(f"n_nodes not implemented for {type(self)}")

    @property
    def n_edges(self):
        """Total number of edges in the mesh

        Returns
        -------
        int
            Total number of edges in the mesh

        Notes
        -----
        Property also accessible as using the shorthand **nE**
        """
        raise NotImplementedError(f"n_edges not implemented for {type(self)}")

    @property
    def n_faces(self):
        """Total number of faces in the mesh

        Returns
        -------
        int
            Total number of faces in the mesh

        Notes
        -----
        Property also accessible as using the shorthand **nF**
        """
        raise NotImplementedError(f"n_faces not implemented for {type(self)}")

    # grid locations
    @property
    def cell_centers(self):
        """Return gridded cell center locations

        This property returns a numpy array of shape (n_cells, dim)
        containing gridded cell center locations for all cells in the
        mesh. The cells are ordered along the x, then y, then z directions.

        Returns
        -------
        (n_cells, dim) numpy.ndarray of float
            Gridded cell center locations

        Examples
        --------
        The following is a 1D example.

        >>> from discretize import TensorMesh
        >>> hx = np.ones(5)
        >>> mesh_1D = TensorMesh([hx], '0')
        >>> mesh_1D.cell_centers
        array([0.5, 1.5, 2.5, 3.5, 4.5])

        The following is a 3D example.

        >>> hx, hy, hz = np.ones(2), 2*np.ones(2), 3*np.ones(2)
        >>> mesh_3D = TensorMesh([hx, hy, hz], '000')
        >>> mesh_3D.cell_centers
        array([[0.5, 1. , 1.5],
               [1.5, 1. , 1.5],
               [0.5, 3. , 1.5],
               [1.5, 3. , 1.5],
               [0.5, 1. , 4.5],
               [1.5, 1. , 4.5],
               [0.5, 3. , 4.5],
               [1.5, 3. , 4.5]])

        """
        raise NotImplementedError(f"cell_centers not implemented for {type(self)}")

    @property
    def nodes(self):
        """Return gridded node locations

        This property returns a numpy array of shape (n_nodes, dim)
        containing gridded node locations for all nodes in the
        mesh. The nodes are ordered along the x, then y, then z directions.

        Returns
        -------
        (n_nodes, dim) numpy.ndarray of float
            Gridded node locations

        Examples
        --------
        The following is a 1D example.

        >>> from discretize import TensorMesh
        >>> hx = np.ones(5)
        >>> mesh_1D = TensorMesh([hx], '0')
        >>> mesh_1D.nodes
        array([0., 1., 2., 3., 4., 5.])

        The following is a 3D example.

        >>> hx, hy, hz = np.ones(2), 2*np.ones(2), 3*np.ones(2)
        >>> mesh_3D = TensorMesh([hx, hy, hz], '000')
        >>> mesh_3D.nodes
        array([[0., 0., 0.],
               [1., 0., 0.],
               [2., 0., 0.],
               [0., 2., 0.],
               [1., 2., 0.],
               [2., 2., 0.],
               [0., 4., 0.],
               [1., 4., 0.],
               [2., 4., 0.],
               [0., 0., 3.],
               [1., 0., 3.],
               [2., 0., 3.],
               [0., 2., 3.],
               [1., 2., 3.],
               [2., 2., 3.],
               [0., 4., 3.],
               [1., 4., 3.],
               [2., 4., 3.],
               [0., 0., 6.],
               [1., 0., 6.],
               [2., 0., 6.],
               [0., 2., 6.],
               [1., 2., 6.],
               [2., 2., 6.],
               [0., 4., 6.],
               [1., 4., 6.],
               [2., 4., 6.]])

        """
        raise NotImplementedError(f"nodes not implemented for {type(self)}")

    @property
    def boundary_nodes(self):
        """Boundary node locations

        This property returns the locations of the nodes on
        the boundary of the mesh as a numpy array. The shape
        of the numpy array is the number of boundary nodes by
        the dimension of the mesh.

        Returns
        -------
        (n_boundary_nodes, dim) numpy.ndarray of float
            Boundary node locations
        """
        raise NotImplementedError(f"boundary_nodes not implemented for {type(self)}")

    @property
    def faces(self):
        """Gridded face locations

        This property returns a numpy array of shape (n_faces, dim)
        containing gridded locations for all faces in the mesh.

        For structued meshes, the first row corresponds to the bottom-front-leftmost x-face.
        The output array returns the x-faces, then the y-faces, then
        the z-faces; i.e. *mesh.faces* is equivalent to *np.r_[mesh.faces_x, mesh.faces_y, mesh.face_z]* .
        For each face type, the locations are ordered along the x, then y, then z directions.

        Returns
        -------
        (n_faces, dim) numpy.ndarray of float
            Gridded face locations

        Examples
        --------
        Here, we provide an example of a minimally staggered curvilinear mesh.
        In this case, the x and y-faces have normal vectors that are
        primarily along the x and y-directions, respectively.

        >>> from discretize import CurvilinearMesh
        >>> from discretize.utils import example_curvilinear_grid, mkvc
        >>> from matplotlib import pyplot as plt

        >>> x, y = example_curvilinear_grid([10, 10], "rotate")
        >>> mesh1 = CurvilinearMesh([x, y])
        >>> faces = mesh1.faces
        >>> x_faces = faces[:mesh1.n_faces_x]
        >>> y_faces = faces[mesh1.n_faces_x:]

        >>> fig1 = plt.figure(figsize=(5, 5))
        >>> ax1 = fig1.add_subplot(111)
        >>> mesh1.plot_grid(ax=ax1)
        >>> ax1.scatter(x_faces[:, 0], x_faces[:, 1], 30, 'r')
        >>> ax1.scatter(y_faces[:, 0], y_faces[:, 1], 30, 'g')
        >>> ax1.legend(['Mesh', 'X-faces', 'Y-faces'], fontsize=16)
        >>> plt.plot()

        Here, we provide an example of a highly irregular curvilinear mesh.
        In this case, the y-faces are not defined by normal vectors along
        a particular direction.

        >>> x, y = example_curvilinear_grid([10, 10], "sphere")
        >>> mesh2 = CurvilinearMesh([x, y])
        >>> faces = mesh2.faces
        >>> x_faces = faces[:mesh2.n_faces_x]
        >>> y_faces = faces[mesh2.n_faces_x:]

        >>> fig2 = plt.figure(figsize=(5, 5))
        >>> ax2 = fig2.add_subplot(111)
        >>> mesh2.plot_grid(ax=ax2)
        >>> ax2.scatter(x_faces[:, 0], x_faces[:, 1], 30, 'r')
        >>> ax2.scatter(y_faces[:, 0], y_faces[:, 1], 30, 'g')
        >>> ax2.legend(['Mesh', 'X-faces', 'Y-faces'], fontsize=16)
        >>> plt.plot()

        """
        raise NotImplementedError(f"faces not implemented for {type(self)}")

    @property
    def boundary_faces(self):
        """Boundary face locations

        This property returns the locations of the faces on
        the boundary of the mesh as a numpy array. The shape
        of the numpy array is the number of boundary faces by
        the dimension of the mesh.

        Returns
        -------
        (n_boundary_faces, dim) numpy.ndarray of float
            Boundary faces locations
        """
        raise NotImplementedError(f"boundary_faces not implemented for {type(self)}")

    @property
    def edges(self):
        """Gridded edge locations

        This property returns a numpy array of shape (n_edges, dim)
        containing gridded locations for all edges in the mesh.

        For structured meshes, the first row corresponds to the bottom-front-leftmost x-edge.
        The output array returns the x-edges, then the y-edges, then
        the z-edges; i.e. *mesh.edges* is equivalent to *np.r_[mesh.edges_x, mesh.edges_y, mesh.edges_z]* .
        For each edge type, the locations are ordered along the x, then y, then z directions.

        Returns
        -------
        (n_edges, dim) numpy.ndarray of float
            Gridded edge locations

        Examples
        --------
        Here, we provide an example of a minimally staggered curvilinear mesh.
        In this case, the x and y-edges have normal vectors that are
        primarily along the x and y-directions, respectively.

        >>> from discretize import CurvilinearMesh
        >>> from discretize.utils import example_curvilinear_grid, mkvc
        >>> from matplotlib import pyplot as plt

        >>> x, y = example_curvilinear_grid([10, 10], "rotate")
        >>> mesh1 = CurvilinearMesh([x, y])
        >>> edges = mesh1.edges
        >>> x_edges = edges[:mesh1.n_edges_x]
        >>> y_edges = edges[mesh1.n_edges_x:]

        >>> fig1 = plt.figure(figsize=(5, 5))
        >>> ax1 = fig1.add_subplot(111)
        >>> mesh1.plot_grid(ax=ax1)
        >>> ax1.scatter(x_edges[:, 0], x_edges[:, 1], 30, 'r')
        >>> ax1.scatter(y_edges[:, 0], y_edges[:, 1], 30, 'g')
        >>> ax1.legend(['Mesh', 'X-edges', 'Y-edges'], fontsize=16)
        >>> plt.plot()

        Here, we provide an example of a highly irregular curvilinear mesh.
        In this case, the y-edges are not defined by normal vectors along
        a particular direction.

        >>> x, y = example_curvilinear_grid([10, 10], "sphere")
        >>> mesh2 = CurvilinearMesh([x, y])
        >>> edges = mesh2.edges
        >>> x_edges = edges[:mesh2.n_edges_x]
        >>> y_edges = edges[mesh2.n_edges_x:]

        >>> fig2 = plt.figure(figsize=(5, 5))
        >>> ax2 = fig2.add_subplot(111)
        >>> mesh2.plot_grid(ax=ax2)
        >>> ax2.scatter(x_edges[:, 0], x_edges[:, 1], 30, 'r')
        >>> ax2.scatter(y_edges[:, 0], y_edges[:, 1], 30, 'g')
        >>> ax2.legend(['Mesh', 'X-edges', 'Y-edges'], fontsize=16)
        >>> plt.show()

        """
        raise NotImplementedError(f"edges not implemented for {type(self)}")

    @property
    def boundary_edges(self):
        """Boundary edge locations

        This property returns the locations of the edges on
        the boundary of the mesh as a numpy array. The shape
        of the numpy array is the number of boundary edges by
        the dimension of the mesh.

        Returns
        -------
        (n_boundary_edges, dim) numpy.ndarray of float
            Boundary edge locations
        """
        raise NotImplementedError(f"boundary_edges not implemented for {type(self)}")

    # unit directions

    @property
    def face_normals(self):
        """Unit normal vectors for all mesh faces

        The unit normal vector defines the direction that
        is perpendicular to a surface. Calling
        *face_normals* returns a numpy.ndarray containing
        the unit normal vectors for all faces in the mesh.
        For a 3D mesh, the array would have shape (n_faces, dim).
        The rows of the output are organized by x-faces,
        then y-faces, then z-faces vectors.

        Returns
        -------
        (n_faces, dim) numpy.ndarray of float
            Unit normal vectors for all mesh faces
        """
        raise NotImplementedError(f"face_normals not implemented for {type(self)}")

    @property
    def edge_tangents(self):
        """Unit tangent vectors for all mesh edges

        For a given edge, the unit tangent vector defines the
        path direction one would take if traveling along that edge.
        Calling *edge_tangents* returns a numpy.ndarray containing
        the unit tangent vectors for all edges in the mesh.
        For a 3D mesh, the array would have shape (n_edges, dim).
        The rows of the output are organized by x-edges,
        then y-edges, then z-edges vectors.

        Returns
        -------
        (n_edges, dim) numpy.ndarray of float
            Unit tangent vectors for all mesh edges
        """
        raise NotImplementedError(f"edge_tangents not implemented for {type(self)}")

    @property
    def boundary_face_outward_normals(self):
        """Outward normal vectors of boundary faces

        This property returns the outward normal vectors of faces
        the boundary of the mesh as a numpy array. The shape
        of the numpy array is the number of boundary faces by
        the dimension of the mesh.

        Returns
        -------
        (n_boundary_faces, dim) numpy.ndarray of float
            Outward normal vectors of boundary faces
        """
        raise NotImplementedError(
            f"boundary_face_outward_normals not implemented for {type(self)}"
        )

    def project_face_vector(self, face_vectors):
        """Project vectors onto the faces of the mesh.

        Consider a numpy array *face_vectors* whose rows provide
        a vector for each face in the mesh. For each face,
        *project_face_vector* computes the dot product between
        a vector and the corresponding face's unit normal vector.
        That is, *project_face_vector* projects the vectors
        in *face_vectors* to the faces of the mesh.

        Parameters
        ----------
        face_vectors : (n_faces, dim) numpy.ndarray
            Numpy array containing the vectors that will be projected to the mesh faces

        Returns
        -------
        (n_faces) numpy.ndarray of float
            Dot product between each vector and the unit normal vector of the corresponding face
        """
        if not isinstance(face_vectors, np.ndarray):
            raise Exception("face_vectors must be an ndarray")
        if not (
            len(face_vectors.shape) == 2
            and face_vectors.shape[0] == self.n_faces
            and face_vectors.shape[1] == self.dim
        ):
            raise Exception("face_vectors must be an ndarray of shape (n_faces, dim)")
        return np.sum(face_vectors * self.face_normals, 1)

    def project_edge_vector(self, edge_vectors):
        """Project vectors to the edges of the mesh.

        Consider a numpy array *edge_vectors* whose rows provide
        a vector for each edge in the mesh. For each edge,
        *project_edge_vector* computes the dot product between
        a vector and the corresponding edge's unit tangent vector.
        That is, *project_edge_vector* projects the vectors
        in *edge_vectors* to the edges of the mesh.

        Parameters
        ----------
        edge_vectors : (n_edges, dim) numpy.ndarray
            Numpy array containing the vectors that will be projected to the mesh edges

        Returns
        -------
        (n_edges) numpy.ndarray of float
            Dot product between each vector and the unit tangent vector of the corresponding edge
        """
        if not isinstance(edge_vectors, np.ndarray):
            raise Exception("edge_vectors must be an ndarray")
        if not (
            len(edge_vectors.shape) == 2
            and edge_vectors.shape[0] == self.n_edges
            and edge_vectors.shape[1] == self.dim
        ):
            raise Exception("edge_vectors must be an ndarray of shape (nE, dim)")
        return np.sum(edge_vectors * self.edge_tangents, 1)

    # Mesh properties
    @property
    def cell_volumes(self):
        """Return cell volumes

        Calling this property will compute and return a 1D array
        containing the volumes of mesh cells.

        Returns
        -------
        (n_cells) numpy.ndarray
            The quantity returned depends on the dimensions of the mesh:

                - *1D:* Returns the cell widths
                - *2D:* Returns the cell areas
                - *3D:* Returns the cell volumes
        """
        raise NotImplementedError(f"cell_volumes not implemented for {type(self)}")

    @property
    def face_areas(self):
        """Returns the areas of all faces in the mesh

        Calling this property will compute and return the areas of all
        faces as a 1D numpy array. For structured meshes, the returned quantity is
        ordered x-face areas, then y-face areas, then z-face areas.

        Returns
        -------
        (n_faces) numpy.ndarray
            The length of the quantity returned depends on the dimensions of the mesh:

            - *1D:* returns the x-face areas
            - *2D:* returns the x-face and y-face areas in order; i.e. y-edge
              and x-edge lengths, respectively
            - *3D:* returns the x, y and z-face areas in order
        """
        raise NotImplementedError(f"face_areas not implemented for {type(self)}")

    @property
    def edge_lengths(self):
        """Returns the lengths of all edges in the mesh

        Calling this property will compute and return the lengths of all
        edges in the mesh. For structured meshes, the returned quantity is ordered
        x-edge lengths, then y-edge lengths, then z-edge lengths.

        Returns
        -------
        (n_edges) numpy.ndarray
            The length of the quantity returned depends on the dimensions of the mesh:

            - *1D:* returns the x-edge lengths
            - *2D:* returns the x-edge and y-edge lengths in order
            - *3D:* returns the x, y and z-edge lengths in order
        """
        raise NotImplementedError(f"edge_lengths not implemented for {type(self)}")

    # Differential Operators
    @property
    def face_divergence(self):
        """Face divergence operator (faces to cell-centres)

        This property constructs the 2nd order numerical divergence operator
        that maps from faces to cell centers. The operator is a sparse matrix
        :math:`\\mathbf{D_f}` that can be applied as a matrix-vector product to
        a discrete vector :math:`\\mathbf{u}` that lives on mesh faces; i.e.::

            div_u = Df @ u

        Once constructed, the operator is stored permanently as a property of the mesh.
        *See notes for additional details.*

        Returns
        -------
        (n_cells, n_faces) scipy.sparse.csr_matrix
            The numerical divergence operator from faces to cell centers

        Notes
        -----
        In continuous space, the divergence operator is defined as:

        .. math::
            \\phi = \\nabla \\cdot \\vec{u} = \\frac{\\partial u_x}{\\partial x}
            + \\frac{\\partial u_y}{\\partial y} + \\frac{\\partial u_z}{\\partial z}

        Where :math:`\\mathbf{u}` is the discrete representation of the continuous variable
        :math:`\\vec{u}` on cell faces and :math:`\\boldsymbol{\\phi}` is the discrete
        representation of :math:`\\phi` at cell centers, **face_divergence** constructs a
        discrete linear operator :math:`\\mathbf{D_f}` such that:

        .. math::
            \\boldsymbol{\\phi} = \\mathbf{D_f \\, u}

        For each cell, the computation of the face divergence can be expressed
        according to the integral form below. For cell :math:`i` whose corresponding
        faces are indexed as a subset :math:`K` from the set of all mesh faces:

        .. math::
            \\phi_i = \\frac{1}{V_i} \\sum_{k \\in K} A_k \\, \\vec{u}_k \\cdot \\hat{n}_k

        where :math:`V_i` is the volume of cell :math:`i`, :math:`A_k` is
        the surface area of face *k*, :math:`\\vec{u}_k` is the value of
        :math:`\\vec{u}` on face *k*, and :math:`\\hat{n}_k`
        represents the outward normal vector of face *k* for cell *i*.


        Examples
        --------
        Below, we demonstrate 1) how to apply the face divergence operator to
        a discrete vector and 2) the mapping of the face divergence operator and
        its sparsity. Our example is carried out on a 2D mesh but it can
        be done equivalently for a 3D mesh.

        We start by importing the necessary packages and modules.

        >>> from discretize import TensorMesh
        >>> import numpy as np
        >>> import matplotlib.pyplot as plt
        >>> import matplotlib as mpl

        Define a 2D mesh

        >>> h = np.ones(20)
        >>> mesh = TensorMesh([h, h], "CC")

        Create a discrete vector on mesh faces

        >>> faces_x = mesh.faces_x
        >>> faces_y = mesh.faces_y
        >>> ux = (faces_x[:, 0] / np.sqrt(np.sum(faces_x ** 2, axis=1))) * np.exp(
        ...     -(faces_x[:, 0] ** 2 + faces_x[:, 1] ** 2) / 6 ** 2
        ... )
        >>> uy = (faces_y[:, 1] / np.sqrt(np.sum(faces_y ** 2, axis=1))) * np.exp(
        ...     -(faces_y[:, 0] ** 2 + faces_y[:, 1] ** 2) / 6 ** 2
        ... )
        >>> u = np.r_[ux, uy]

        Construct the divergence operator and apply to face-vector

        >>> Df = mesh.face_divergence
        >>> div_u = Df @ u

        Plot the original face-vector and its divergence

        .. collapse:: Expand to show scripting for plot

            >>> fig = plt.figure(figsize=(13, 6))
            >>> ax1 = fig.add_subplot(121)
            >>> mesh.plot_image(
            ...     u, ax=ax1, v_type="F", view="vec", stream_opts={"color": "w", "density": 1.0}
            ... )
            >>> ax1.set_title("Vector at cell faces", fontsize=14)
            >>> ax2 = fig.add_subplot(122)
            >>> mesh.plot_image(div_u, ax=ax2)
            >>> ax2.set_yticks([])
            >>> ax2.set_ylabel("")
            >>> ax2.set_title("Divergence at cell centers", fontsize=14)
            >>> plt.show()

        The discrete divergence operator is a sparse matrix that maps
        from faces to cell centers. To demonstrate this, we construct
        a small 2D mesh. We then show the ordering of the elements in
        the original discrete quantity :math:`\\mathbf{u}` and its
        discrete divergence :math:`\\boldsymbol{\\phi}` as well as a
        spy plot.

        .. collapse:: Expand to show scripting for plot

            >>> mesh = TensorMesh([[(1, 6)], [(1, 3)]])
            >>> fig = plt.figure(figsize=(10, 10))
            >>> ax1 = fig.add_subplot(211)
            >>> mesh.plot_grid(ax=ax1)
            >>> ax1.plot(
            ...     mesh.cell_centers[:, 0], mesh.cell_centers[:, 1], "ro", markersize=8
            ... )
            >>> for ii, loc in zip(range(mesh.nC), mesh.cell_centers):
            ...     ax1.text(loc[0]+0.05, loc[1]+0.02, "{0:d}".format(ii), color="r")
            >>> ax1.plot(
            ...     mesh.faces_x[:, 0], mesh.faces_x[:, 1], "g>", markersize=8
            ... )
            >>> for ii, loc in zip(range(mesh.nFx), mesh.faces_x):
            ...     ax1.text(loc[0]+0.05, loc[1]+0.02, "{0:d}".format(ii), color="g")
            >>> ax1.plot(
            ...     mesh.faces_y[:, 0], mesh.faces_y[:, 1], "g^", markersize=8
            ... )
            >>> for ii, loc in zip(range(mesh.nFy), mesh.faces_y):
            ...     ax1.text(loc[0] + 0.05, loc[1] + 0.1, "{0:d}".format((ii + mesh.nFx)), color="g")

            >>> ax1.set_xticks([])
            >>> ax1.set_yticks([])
            >>> ax1.spines['bottom'].set_color('white')
            >>> ax1.spines['top'].set_color('white')
            >>> ax1.spines['left'].set_color('white')
            >>> ax1.spines['right'].set_color('white')
            >>> ax1.set_xlabel('X', fontsize=16, labelpad=-5)
            >>> ax1.set_ylabel('Y', fontsize=16, labelpad=-15)
            >>> ax1.set_title("Mapping of Face Divergence", fontsize=14, pad=15)
            >>> ax1.legend(
            ...     ['Mesh', '$\\mathbf{\\phi}$ (centers)', '$\\mathbf{u}$ (faces)'],
            ...     loc='upper right', fontsize=14
            ... )
            >>> ax2 = fig.add_subplot(212)
            >>> ax2.spy(mesh.face_divergence)
            >>> ax2.set_title("Spy Plot", fontsize=14, pad=5)
            >>> ax2.set_ylabel("Cell Index", fontsize=12)
            >>> ax2.set_xlabel("Face Index", fontsize=12)
            >>> plt.show()
        """
        raise NotImplementedError(f"face_divergence not implemented for {type(self)}")

    @property
    def nodal_gradient(self):
        """Nodal gradient operator (nodes to edges)

        This property constructs the 2nd order numerical gradient operator
        that maps from nodes to edges. The operator is a sparse matrix
        :math:`\\mathbf{G_n}` that can be applied as a matrix-vector product
        to a discrete scalar quantity :math:`\\boldsymbol{\\phi}` that
        lives on the nodes, i.e.::

            grad_phi = Gn @ phi

        Once constructed, the operator is stored permanently as a property of the mesh.

        Returns
        -------
        (n_edges, n_nodes) scipy.sparse.csr_matrix
            The numerical gradient operator from nodes to edges

        Notes
        -----
        In continuous space, the gradient operator is defined as:

        .. math::
            \\vec{u} = \\nabla \\phi = \\frac{\\partial \\phi}{\\partial x}\\hat{x}
            + \\frac{\\partial \\phi}{\\partial y}\\hat{y}
            + \\frac{\\partial \\phi}{\\partial z}\\hat{z}

        Where :math:`\\boldsymbol{\\phi}` is the discrete representation of the continuous variable
        :math:`\\phi` on the nodes and :math:`\\mathbf{u}` is the discrete
        representation of :math:`\\vec{u}` on the edges, **nodal_gradient** constructs a
        discrete linear operator :math:`\\mathbf{G_n}` such that:

        .. math::
            \\mathbf{u} = \\mathbf{G_n} \\, \\boldsymbol{\\phi}

        The Cartesian components of :math:`\\vec{u}` are defined on their corresponding
        edges (x, y or z) as follows; e.g. the x-component of the gradient is defined
        on x-edges. For edge :math:`i` which defines a straight path
        of length :math:`h_i` between adjacent nodes :math:`n_1` and :math:`n_2`:

        .. math::
            u_i = \\frac{\\phi_{n_2} - \\phi_{n_1}}{h_i}

        Note that :math:`u_i \\in \\mathbf{u}` may correspond to a value on an
        x, y or z edge. See the example below.

        Examples
        --------
        Below, we demonstrate 1) how to apply the nodal gradient operator to
        a discrete scalar quantity, and 2) the mapping of the nodal gradient
        operator and its sparsity. Our example is carried out on a 2D mesh
        but it can be done equivalently for a 3D mesh.

        We start by importing the necessary packages and modules.

        >>> from discretize import TensorMesh
        >>> import numpy as np
        >>> import matplotlib.pyplot as plt
        >>> import matplotlib as mpl

        For a discrete scalar quantity defined on the nodes, we take the
        gradient by constructing the gradient operator and multiplying
        as a matrix-vector product.

        Create a uniform grid

        >>> h = np.ones(20)
        >>> mesh = TensorMesh([h, h], "CC")

        Create a discrete scalar on nodes

        >>> nodes = mesh.nodes
        >>> phi = np.exp(-(nodes[:, 0] ** 2 + nodes[:, 1] ** 2) / 4 ** 2)

        Construct the gradient operator and apply to vector

        >>> Gn = mesh.nodal_gradient
        >>> grad_phi = Gn @ phi

        Plot the original function and the gradient

        .. collapse:: Expand to show scripting for plot

            >>> fig = plt.figure(figsize=(13, 6))
            >>> ax1 = fig.add_subplot(121)
            >>> mesh.plot_image(phi, v_type="N", ax=ax1)
            >>> ax1.set_title("Scalar at nodes", fontsize=14)
            >>> ax2 = fig.add_subplot(122)
            >>> mesh.plot_image(
            ...     grad_phi, ax=ax2, v_type="E", view="vec",
            ...     stream_opts={"color": "w", "density": 1.0}
            ... )
            >>> ax2.set_yticks([])
            >>> ax2.set_ylabel("")
            >>> ax2.set_title("Gradient at edges", fontsize=14)
            >>> plt.show()

        The nodal gradient operator is a sparse matrix that maps
        from nodes to edges. To demonstrate this, we construct
        a small 2D mesh. We then show the ordering of the elements in
        the original discrete quantity :math:`\\boldsymbol{\\phi}` and its
        discrete gradient as well as a spy plot.

        .. collapse:: Expand to show scripting for plot

            >>> mesh = TensorMesh([[(1, 3)], [(1, 6)]])
            >>> fig = plt.figure(figsize=(12, 10))
            >>> ax1 = fig.add_subplot(121)
            >>> mesh.plot_grid(ax=ax1)
            >>> ax1.set_title("Mapping of Gradient Operator", fontsize=14, pad=15)
            >>> ax1.plot(mesh.nodes[:, 0], mesh.nodes[:, 1], "ro", markersize=8)
            >>> for ii, loc in zip(range(mesh.nN), mesh.nodes):
            >>>     ax1.text(loc[0] + 0.05, loc[1] + 0.02, "{0:d}".format(ii), color="r")

            >>> ax1.plot(mesh.edges_x[:, 0], mesh.edges_x[:, 1], "g>", markersize=8)
            >>> for ii, loc in zip(range(mesh.nEx), mesh.edges_x):
            >>>     ax1.text(loc[0] + 0.05, loc[1] + 0.02, "{0:d}".format(ii), color="g")

            >>> ax1.plot(mesh.edges_y[:, 0], mesh.edges_y[:, 1], "g^", markersize=8)
            >>> for ii, loc in zip(range(mesh.nEy), mesh.edges_y):
            >>>     ax1.text(loc[0] + 0.05, loc[1] + 0.02, "{0:d}".format((ii + mesh.nEx)), color="g")

            >>> ax1.set_xticks([])
            >>> ax1.set_yticks([])
            >>> ax1.spines['bottom'].set_color('white')
            >>> ax1.spines['top'].set_color('white')
            >>> ax1.spines['left'].set_color('white')
            >>> ax1.spines['right'].set_color('white')
            >>> ax1.set_xlabel('X', fontsize=16, labelpad=-5)
            >>> ax1.set_ylabel('Y', fontsize=16, labelpad=-15)
            >>> ax1.legend(
            >>>     ['Mesh', '$\\mathbf{\\phi}$ (nodes)', '$\\mathbf{u}$ (edges)'],
            >>>     loc='upper right', fontsize=14
            >>> )
            >>> ax2 = fig.add_subplot(122)
            >>> ax2.spy(mesh.nodal_gradient)
            >>> ax2.set_title("Spy Plot", fontsize=14, pad=5)
            >>> ax2.set_ylabel("Edge Index", fontsize=12)
            >>> ax2.set_xlabel("Node Index", fontsize=12)
            >>> plt.plot()
        """
        raise NotImplementedError(f"nodal_gradient not implemented for {type(self)}")

    @property
    def edge_curl(self):
        r"""Edge curl operator (edges to faces)

        This property constructs the 2nd order numerical curl operator
        that maps from edges to faces. The operator is a sparse matrix
        :math:`\mathbf{C_e}` that can be applied as a matrix-vector product
        to a discrete vector quantity **u** that lives
        on the edges; i.e.::

            curl_u = Ce @ u

        Once constructed, the operator is stored permanently as a property of the mesh.

        Returns
        -------
        (n_faces, n_edges) scipy.sparse.csr_matrix
            The numerical curl operator from edges to faces

        Notes
        -----
        In continuous space, the curl operator is defined as:

        .. math::
            \vec{w} = \nabla \times \vec{u} =
            \begin{vmatrix}
            \hat{x} & \hat{y} & \hat{z} \\
            \partial_x & \partial_y & \partial_z \\
            u_x & u_y & u_z
            \end{vmatrix}

        Where :math:`\mathbf{u}` is the discrete representation of the continuous variable
        :math:`\vec{u}` on cell edges and :math:`\mathbf{w}` is the discrete
        representation of the curl on the faces, **edge_curl** constructs a
        discrete linear operator :math:`\\mathbf{C_e}` such that:

        .. math::
            \mathbf{w} = \mathbf{C_e \, u}

        The computation of the curl on mesh faces can be expressed
        according to the integral form below. For face :math:`i` bordered by
        a set of edges indexed by subset :math:`K`:

        .. math::
            w_i = \frac{1}{A_i} \sum_{k \in K} \vec{u}_k \cdot \vec{\ell}_k

        where :math:`A_i` is the surface area of face *i*,
        :math:`u_k` is the value of :math:`\vec{u}` on face *k*,
        and \vec{\ell}_k is the path along edge *k*.

        Examples
        --------
        Below, we demonstrate the mapping and sparsity of the edge curl
        for a 3D tensor mesh. We choose a the index for a single face,
        and illustrate which edges are used to compute the curl on that
        face.

        >>> from discretize import TensorMesh
        >>> from discretize.utils import mkvc
        >>> import matplotlib.pyplot as plt
        >>> import numpy as np
        >>> import matplotlib as mpl
        >>> import mpl_toolkits.mplot3d as mp3d
        >>> mpl.rcParams.update({'font.size': 14})

        Create a simple tensor mesh, and grab the **edge_curl** operator:

        >>> mesh = TensorMesh([[(1, 2)], [(1, 2)], [(1, 2)]])
        >>> Ce = mesh.edge_curl

        Then we choose a *face* for illustration purposes:

        >>> face_ind = 2  # Index of a face in the mesh (could be x, y or z)
        >>> edge_ind = np.where(
        ...     np.sum((mesh.edges-mesh.faces[face_ind, :])**2, axis=1) <= 0.5 + 1e-6
        ... )[0]

        >>> face = mesh.faces[face_ind, :]
        >>> face_norm = mesh.face_normals[face_ind, :]
        >>> edges = mesh.edges[edge_ind, :]
        >>> edge_tan = mesh.edge_tangents[edge_ind, :]
        >>> node = np.min(edges, axis=0)

        >>> min_edges = np.min(edges, axis=0)
        >>> max_edges = np.max(edges, axis=0)
        >>> if face_norm[0] == 1:
        ...     k = (edges[:, 1] == min_edges[1]) | (edges[:, 2] == max_edges[2])
        ...     poly = node + np.c_[np.r_[0, 0, 0, 0], np.r_[0, 1, 1, 0], np.r_[0, 0, 1, 1]]
        ...     ds = [0.07, -0.07, -0.07]
        ... elif face_norm[1] == 1:
        ...     k = (edges[:, 0] == max_edges[0]) | (edges[:, 2] == min_edges[2])
        ...     poly = node + np.c_[np.r_[0, 1, 1, 0], np.r_[0, 0, 0, 0], np.r_[0, 0, 1, 1]]
        ...     ds = [0.07, -0.09, -0.07]
        ... elif face_norm[2] == 1:
        ...     k = (edges[:, 0] == min_edges[0]) | (edges[:, 1] == max_edges[1])
        ...     poly = node + np.c_[np.r_[0, 1, 1, 0], np.r_[0, 0, 1, 1], np.r_[0, 0, 0, 0]]
        ...     ds = [0.07, -0.09, -0.07]
        >>> edge_tan[k, :] *= -1

        Plot the curve and its mapping for a single face.

        .. collapse:: Expand to show scripting for plot

            >>> fig = plt.figure(figsize=(10, 15))
            >>> ax1 = fig.add_axes([0, 0.35, 1, 0.6], projection='3d', elev=25, azim=-60)
            >>> mesh.plot_grid(ax=ax1)
            >>> ax1.plot(
            ...     mesh.edges[edge_ind, 0], mesh.edges[edge_ind, 1], mesh.edges[edge_ind, 2],
            ...     "go", markersize=10
            ... )
            >>> ax1.plot(
            ...     mesh.faces[face_ind, 0], mesh.faces[face_ind, 1], mesh.faces[face_ind, 2],
            ...     "rs", markersize=10
            ... )
            >>> poly = mp3d.art3d.Poly3DCollection(
            ...     [poly], alpha=0.1, facecolor='r', linewidth=None
            ... )
            >>> ax1.add_collection(poly)
            >>> ax1.quiver(
            ...     edges[:, 0], edges[:, 1], edges[:, 2],
            ...     0.5*edge_tan[:, 0], 0.5*edge_tan[:, 1], 0.5*edge_tan[:, 2],
            ...     edgecolor='g', pivot='middle', linewidth=4, arrow_length_ratio=0.25
            ... )
            >>> ax1.text(face[0]+ds[0], face[1]+ds[1], face[2]+ds[2], "{0:d}".format(face_ind), color="r")
            >>> for ii, loc in zip(range(len(edge_ind)), edges):
            ...     ax1.text(loc[0]+ds[0], loc[1]+ds[1], loc[2]+ds[2], "{0:d}".format(edge_ind[ii]), color="g")
            >>> ax1.legend(
            ...     ['Mesh', '$\\mathbf{u}$ (edges)', '$\\mathbf{w}$ (face)'],
            ...     loc='upper right', fontsize=14
            ... )

            Manually make axis properties invisible

            >>> ax1.set_xticks([])
            >>> ax1.set_yticks([])
            >>> ax1.set_zticks([])
            >>> ax1.w_xaxis.set_pane_color((1.0, 1.0, 1.0, 0.0))
            >>> ax1.w_yaxis.set_pane_color((1.0, 1.0, 1.0, 0.0))
            >>> ax1.w_zaxis.set_pane_color((1.0, 1.0, 1.0, 0.0))
            >>> ax1.w_xaxis.line.set_color((1.0, 1.0, 1.0, 0.0))
            >>> ax1.w_yaxis.line.set_color((1.0, 1.0, 1.0, 0.0))
            >>> ax1.w_zaxis.line.set_color((1.0, 1.0, 1.0, 0.0))
            >>> ax1.set_xlabel('X', labelpad=-15, fontsize=16)
            >>> ax1.set_ylabel('Y', labelpad=-20, fontsize=16)
            >>> ax1.set_zlabel('Z', labelpad=-20, fontsize=16)
            >>> ax1.set_title("Mapping for a Single Face", fontsize=16, pad=-15)

            >>> ax2 = fig.add_axes([0.05, 0.05, 0.9, 0.3])
            >>> ax2.spy(Ce)
            >>> ax2.set_title("Spy Plot", fontsize=16, pad=5)
            >>> ax2.set_ylabel("Face Index", fontsize=12)
            >>> ax2.set_xlabel("Edge Index", fontsize=12)
            >>> plt.show()
        """
        raise NotImplementedError(f"edge_curl not implemented for {type(self)}")

    @property
    def boundary_face_scalar_integral(self):
        r"""Represents the operation of integrating a scalar function on the boundary

        This matrix represents the boundary surface integral of a scalar function
        multiplied with a finite volume test function on the mesh.

        Returns
        -------
        (n_faces, n_boundary_faces) scipy.sparse.csr_matrix

        Notes
        -----
        The integral we are representing on the boundary of the mesh is

        .. math:: \int_{\Omega} u\vec{w} \cdot \hat{n} \partial \Omega

        In discrete form this is:

        .. math:: w^T * P @ u_b

        where `w` is defined on all faces, and `u_b` is defined on boundary faces.
        """
        raise NotImplementedError(
            f"boundary_face_scalar_integral not implemented for {type(self)}"
        )

    @property
    def boundary_edge_vector_integral(self):
        r"""Represents the operation of integrating a vector function on the boundary

        This matrix represents the boundary surface integral of a vector function
        multiplied with a finite volume test function on the mesh.

        In 1D and 2D, the operation assumes that the right array contains only a single
        component of the vector ``u``. In 3D, however, we must assume that ``u`` will
        contain each of the three vector components, and it must be ordered as,
        ``[edges_1_x, ... ,edge_N_x, edge_1_y, ..., edge_N_y, edge_1_z, ..., edge_N_z]``
        , where ``N`` is the number of boundary edges.

        Returns
        -------
        scipy.sparse.csr_matrix
            Sparse matrix of shape (n_edges, n_boundary_edges) for 1D or 2D mesh,
            (n_edges, 3*n_boundary_edges) for a 3D mesh.

        Notes
        -----
        The integral we are representing on the boundary of the mesh is

        .. math:: \int_{\Omega} \vec{w} \cdot (\vec{u} \times \hat{n}) \partial \Omega

        In discrete form this is:

        .. math:: w^T * P @ u_b

        where `w` is defined on all edges, and `u_b` is all three components defined on
        boundary edges.
        """
        raise NotImplementedError(
            f"boundary_edge_vector_integral not implemented for {type(self)}"
        )

    @property
    def boundary_node_vector_integral(self):
        r"""Represents the operation of integrating a vector function dotted with the boundary normal

        This matrix represents the boundary surface integral of a vector function
        dotted with the boundary normal and multiplied with a scalar finite volume
        test function on the mesh.

        Returns
        -------
        (n_nodes, dim * n_boundary_nodes) scipy.sparse.csr_matrix
            Sparse matrix of shape.

        Notes
        -----
        The integral we are representing on the boundary of the mesh is

        .. math:: \int_{\Omega} (w \vec{u}) \cdot \hat{n} \partial \Omega

        In discrete form this is:

        .. math:: w^T * P @ u_b

        where `w` is defined on all nodes, and `u_b` is all three components defined on
        boundary nodes.
        """
        raise NotImplementedError(
            f"boundary_node_vector_integral not implemented for {type(self)}"
        )

    @property
    def nodal_laplacian(self):
        """Nodal scalar Laplacian operator (nodes to nodes)

        This property constructs the 2nd order scalar Laplacian operator
        that maps from nodes to nodes. The operator is a sparse matrix
        :math:`\\mathbf{L_n}` that can be applied as a matrix-vector product to a
        discrete scalar quantity :math:`\\boldsymbol{\\phi}` that lives on the
        nodes, i.e.::

            laplace_phi = Ln @ phi

        The operator ``*`` assumes a zero Neumann boundary condition for the discrete
        scalar quantity. Once constructed, the operator is stored permanently as
        a property of the mesh.

        Returns
        -------
        (n_nodes, n_nodes) scipy.sparse.csr_matrix
            The numerical Laplacian operator from nodes to nodes

        Notes
        -----
        In continuous space, the scalar Laplacian operator is defined as:

        .. math::
            \\psi = \\nabla^2 \\phi = \\frac{\\partial^2 \\phi}{\\partial x^2}
            + \\frac{\\partial^2 \\phi}{\\partial y^2}
            + \\frac{\\partial^2 \\phi}{\\partial z^2}

        Where :math:`\\boldsymbol{\\phi}` is the discrete representation of the continuous variable
        :math:`\\phi` on the nodes, and :math:`\\boldsymbol{\\psi}` is the discrete representation
        of its scalar Laplacian on the nodes, **nodal_laplacian** constructs a
        discrete linear operator :math:`\\mathbf{L_n}` such that:

        .. math::
            \\boldsymbol{\\psi} = \\mathbf{L_n} \\, \\boldsymbol{\\phi}
        """

        # EXAMPLE INACTIVE BECAUSE OPERATOR IS BROKEN
        #
        # Examples
        # --------

        # Below, we demonstrate how to apply the nodal Laplacian operator to
        # a discrete scalar quantity, the mapping of the nodal Laplacian operator and
        # its sparsity. Our example is carried out on a 2D mesh but it can
        # be done equivalently for a 3D mesh.

        # We start by importing the necessary packages and modules.

        # >>> from discretize import TensorMesh
        # >>> import numpy as np
        # >>> import matplotlib.pyplot as plt
        # >>> import matplotlib as mpl

        # For a discrete scalar quantity defined on the nodes, we take the
        # Laplacian by constructing the operator and multiplying
        # as a matrix-vector product.

        # >>> # Create a uniform grid
        # >>> h = np.ones(20)
        # >>> mesh = TensorMesh([h, h], "CC")
        # >>>
        # >>> # Create a discrete scalar on nodes. The scalar MUST
        # >>> # respect the zero Neumann boundary condition.
        # >>> nodes = mesh.nodes
        # >>> phi = np.exp(-(nodes[:, 0] ** 2 + nodes[:, 1] ** 2) / 4 ** 2)
        # >>>
        # >>> # Construct the Laplacian operator and apply to vector
        # >>> Ln = mesh.nodal_laplacian
        # >>> laplacian_phi = Ln @ phi
        # >>>
        # >>> # Plot
        # >>> fig = plt.figure(figsize=(13, 6))
        # >>> ax1 = fig.add_subplot(121)
        # >>> mesh.plot_image(phi, ax=ax1)
        # >>> ax1.set_title("Scalar at nodes", fontsize=14)
        # >>> ax2 = fig.add_subplot(122)
        # >>> mesh.plot_image(laplacian_phi, ax=ax1)
        # >>> ax2.set_yticks([])
        # >>> ax2.set_ylabel("")
        # >>> ax2.set_title("Laplacian at nodes", fontsize=14)
        # >>> plt.show()

        # The nodal Laplacian operator is a sparse matrix that maps
        # from nodes to nodes. To demonstrate this, we construct
        # a small 2D mesh. We then show the ordering of the nodes
        # and a spy plot illustrating the sparsity of the operator.

        # >>> mesh = TensorMesh([[(1, 4)], [(1, 4)]])
        # >>> fig = plt.figure(figsize=(12, 6))
        # >>> ax1 = fig.add_subplot(211)
        # >>> mesh.plot_grid(ax=ax1)
        # >>> ax1.set_title("Ordering of the Nodes", fontsize=14, pad=15)
        # >>> ax1.plot(mesh.nodes[:, 0], mesh.nodes[:, 1], "ro", markersize=8)
        # >>> for ii, loc in zip(range(mesh.nN), mesh.nodes):
        # ...     ax1.text(loc[0] + 0.05, loc[1] + 0.02, "{0:d}".format(ii), color="r")
        # >>> ax1.set_xticks([])
        # >>> ax1.set_yticks([])
        # >>> ax1.spines['bottom'].set_color('white')
        # >>> ax1.spines['top'].set_color('white')
        # >>> ax1.spines['left'].set_color('white')
        # >>> ax1.spines['right'].set_color('white')
        # >>> ax1.set_xlabel('X', fontsize=16, labelpad=-5)
        # >>> ax1.set_ylabel('Y', fontsize=16, labelpad=-15)
        # >>> ax1.legend(
        # ...     ['Mesh', '$\\mathbf{\\phi}$ (nodes)'],
        # ...     loc='upper right', fontsize=14
        # ... )
        # >>> ax2 = fig.add_subplot(212)
        # >>> ax2.spy(mesh.nodal_laplacian)
        # >>> ax2.set_title("Spy Plot", fontsize=14, pad=5)
        # >>> ax2.set_ylabel("Node Index", fontsize=12)
        # >>> ax2.set_xlabel("Node Index", fontsize=12)
        raise NotImplementedError(f"nodal_laplacian not implemented for {type(self)}")

    @property
    def stencil_cell_gradient(self):
        """Stencil for cell gradient operator (cell centers to faces)

        This property constructs a differencing operator that acts on
        cell centered quantities. The operator takes the difference between
        the values at adjacent cell centers along each axis direction,
        and places the result on the shared face; e.g. differences
        along the x-axis are mapped to x-faces. The operator is a sparse
        matrix :math:`\\mathbf{G}` that can be applied as a matrix-vector
        product to a cell centered quantity :math:`\\boldsymbol{\\phi}`, i.e.::

            diff_phi = G @ phi

        By default, the operator assumes zero-Neumann boundary conditions
        on the scalar quantity. Before calling **stencil_cell_gradient** however,
        the user can set a mix of zero Dirichlet and zero Neumann boundary
        conditions using :py:attr:`~discretize.operators.DiffOperators.set_cell_gradient_BC`.
        When **stencil_cell_gradient** is called, the boundary conditions are
        enforced for the differencing operator. Once constructed,
        the operator is stored as a property of the mesh.

        Returns
        -------
        (n_faces, n_cells) scipy.sparse.csr_matrix
            The stencil for the cell gradient

        Examples
        --------
        Below, we demonstrate how to set boundary conditions for the cell gradient
        stencil, construct the cell gradient stencil and apply it to a discrete
        scalar quantity. The mapping of the cell gradient operator and
        its sparsity is also illustrated. Our example is carried out on a 2D
        mesh but it can be done equivalently for a 3D mesh.

        We start by importing the necessary packages and modules.

        >>> from discretize import TensorMesh
        >>> import numpy as np
        >>> import matplotlib.pyplot as plt
        >>> import matplotlib as mpl

        We then construct a mesh and define a scalar function at cell
        centers. In this case, the scalar represents some block within
        a homogeneous medium.

        Create a uniform grid

        >>> h = np.ones(40)
        >>> mesh = TensorMesh([h, h], "CC")

        Create a discrete scalar at cell centers

        >>> centers = mesh.cell_centers
        >>> phi = np.zeros(mesh.nC)
        >>> k = (np.abs(mesh.cell_centers[:, 0]) < 10.) & (np.abs(mesh.cell_centers[:, 1]) < 10.)
        >>> phi[k] = 1.

        Before constructing the operator, we must define
        the boundary conditions; zero Neumann for our example. Once the
        operator is created, it is applied as a matrix-vector product.

        >>> mesh.set_cell_gradient_BC(['neumann', 'neumann'])
        >>> G = mesh.stencil_cell_gradient
        >>> diff_phi = G @ phi

        Now we plot the original scalar, and the differencing taken along the
        x and y axes.

        .. collapse:: Expand to show scripting for plot

            >>> fig = plt.figure(figsize=(15, 4.5))
            >>> ax1 = fig.add_subplot(131)
            >>> mesh.plot_image(phi, ax=ax1)
            >>> ax1.set_title("Scalar at cell centers", fontsize=14)

            >>> ax2 = fig.add_subplot(132)
            >>> mesh.plot_image(diff_phi, ax=ax2, v_type="Fx")
            >>> ax2.set_yticks([])
            >>> ax2.set_ylabel("")
            >>> ax2.set_title("Difference (x-axis)", fontsize=14)

            >>> ax3 = fig.add_subplot(133)
            >>> mesh.plot_image(diff_phi, ax=ax3, v_type="Fy")
            >>> ax3.set_yticks([])
            >>> ax3.set_ylabel("")
            >>> ax3.set_title("Difference (y-axis)", fontsize=14)
            >>> plt.show()

        The cell gradient stencil is a sparse differencing matrix that maps
        from cell centers to faces. To demonstrate this, we construct
        a small 2D mesh. We then show the ordering of the elements
        and a spy plot.

        >>> mesh = TensorMesh([[(1, 3)], [(1, 6)]])
        >>> mesh.set_cell_gradient_BC('neumann')

        .. collapse:: Expand to show scripting for plot

            >>> fig = plt.figure(figsize=(12, 10))
            >>> ax1 = fig.add_subplot(121)
            >>> mesh.plot_grid(ax=ax1)
            >>> ax1.set_title("Mapping of Stencil", fontsize=14, pad=15)
            >>> ax1.plot(mesh.cell_centers[:, 0], mesh.cell_centers[:, 1], "ro", markersize=8)
            >>> for ii, loc in zip(range(mesh.nC), mesh.cell_centers):
            ...     ax1.text(loc[0] + 0.05, loc[1] + 0.02, "{0:d}".format(ii), color="r")
            >>> ax1.plot(mesh.faces_x[:, 0], mesh.faces_x[:, 1], "g>", markersize=8)
            >>> for ii, loc in zip(range(mesh.nFx), mesh.faces_x):
            ...     ax1.text(loc[0] + 0.05, loc[1] + 0.02, "{0:d}".format(ii), color="g")
            >>> ax1.plot(mesh.faces_y[:, 0], mesh.faces_y[:, 1], "g^", markersize=8)
            >>> for ii, loc in zip(range(mesh.nFy), mesh.faces_y):
            ...     ax1.text(loc[0] + 0.05, loc[1] + 0.02, "{0:d}".format((ii + mesh.nFx)), color="g")
            >>> ax1.set_xticks([])
            >>> ax1.set_yticks([])
            >>> ax1.spines['bottom'].set_color('white')
            >>> ax1.spines['top'].set_color('white')
            >>> ax1.spines['left'].set_color('white')
            >>> ax1.spines['right'].set_color('white')
            >>> ax1.set_xlabel('X', fontsize=16, labelpad=-5)
            >>> ax1.set_ylabel('Y', fontsize=16, labelpad=-15)
            >>> ax1.legend(
            ...     ['Mesh', r'$\\mathbf{\\phi}$ (centers)', r'$\\mathbf{G^\\ast \\phi}$ (faces)'],
            ...     loc='upper right', fontsize=14
            ... )

            >>> ax2 = fig.add_subplot(122)
            >>> ax2.spy(mesh.stencil_cell_gradient)
            >>> ax2.set_title("Spy Plot", fontsize=14, pad=5)
            >>> ax2.set_ylabel("Face Index", fontsize=12)
            >>> ax2.set_xlabel("Cell Index", fontsize=12)
            >>> plt.show()
        """
        raise NotImplementedError(
            f"stencil_cell_gradient not implemented for {type(self)}"
        )

    # Inner Products
    def get_face_inner_product(
        self,
        model=None,
        invert_model=False,
        invert_matrix=False,
        do_fast=True,
        **kwargs,
    ):
        r"""Generate the face inner product matrix or its inverse.

        This method generates the inner product matrix (or its inverse)
        when discrete variables are defined on mesh faces. It is also capable of
        constructing the inner product matrix when physical properties
        are defined in the form of constitutive relations. For a comprehensive
        description of the inner product matrices that can be constructed
        with **get_face_inner_product**, see *Notes*.

        Parameters
        ----------
        model : None or numpy.ndarray, optional
            Parameters defining the material properties for every cell in the mesh.
            Inner product matrices can be constructed for the following cases:

            - *None* : returns the basic inner product matrix
            - *(n_cells)* :class:`numpy.ndarray` : returns inner product matrix for an
              isotropic model. The array contains a scalar physical property value for
              each cell.
            - *(n_cells, dim)* :class:`numpy.ndarray` : returns inner product matrix for
              diagonal anisotropic case. Columns are ordered ``np.c_[σ_xx, σ_yy, σ_zz]``.
              This can also a be a 1D array with the same number of total elements in
              column major order.
            - *(n_cells, 3)* :class:`numpy.ndarray` (``dim`` is 2) or
              *(n_cells, 6)* :class:`numpy.ndarray` (``dim`` is 3) :
              returns inner product matrix for full tensor properties case. Columns are
              ordered ``np.c_[σ_xx, σ_yy, σ_zz, σ_xy, σ_xz, σ_yz]`` This can also be a
              1D array with the same number of total elements in column major order.

        invert_model : bool, optional
            The inverse of *model* is used as the physical property.
        invert_matrix : bool, optional
            Returns the inverse of the inner product matrix.
            The inverse not implemented for full tensor properties.
        do_fast : bool, optional
            Do a faster implementation (if available).

        Returns
        -------
        (n_faces, n_faces) scipy.sparse.csr_matrix
            inner product matrix

        Notes
        -----
        For continuous vector quantities :math:`\vec{u}` and :math:`\vec{w}`
        whose discrete representations :math:`\mathbf{u}` and :math:`\mathbf{w}`
        live on the faces, **get_face_inner_product** constructs the inner product matrix
        :math:`\mathbf{M_\ast}` (or its inverse :math:`\mathbf{M_\ast^{-1}}`) for the
        following cases:

        **Basic Inner Product:** the inner product between :math:`\vec{u}` and :math:`\vec{w}`

        .. math::
            \langle \vec{u}, \vec{w} \rangle = \mathbf{u^T \, M \, w}

        **Isotropic Case:** the inner product between :math:`\vec{u}` and :math:`\sigma \vec{w}`
        where :math:`\sigma` is a scalar function.

        .. math::
            \langle \vec{u}, \sigma \vec{w} \rangle = \mathbf{u^T \, M_\sigma \, w}

        **Tensor Case:** the inner product between :math:`\vec{u}` and :math:`\Sigma \vec{w}`
        where :math:`\Sigma` is tensor function; :math:`\sigma_{xy} = \sigma_{xz} = \sigma_{yz} = 0`
        for diagonal anisotropy.

        .. math::
            \langle \vec{u}, \Sigma \vec{w} \rangle = \mathbf{u^T \, M_\Sigma \, w}
            \;\;\; \textrm{where} \;\;\;
            \Sigma = \begin{bmatrix}
            \sigma_{xx} & \sigma_{xy} & \sigma_{xz} \\
            \sigma_{xy} & \sigma_{yy} & \sigma_{yz} \\
            \sigma_{xz} & \sigma_{yz} & \sigma_{zz}
            \end{bmatrix}

        Examples
        --------
        Here we provide some examples of face inner product matrices.
        For simplicity, we will work on a 2 x 2 x 2 tensor mesh.
        As seen below, we begin by constructing and imaging the basic
        face inner product matrix.

        >>> from discretize import TensorMesh
        >>> import matplotlib.pyplot as plt
        >>> import numpy as np
        >>> import matplotlib as mpl

        >>> h = np.ones(2)
        >>> mesh = TensorMesh([h, h, h])
        >>> Mf = mesh.get_face_inner_product()

        >>> fig = plt.figure(figsize=(6, 6))
        >>> ax = fig.add_subplot(111)
        >>> ax.imshow(Mf.todense())
        >>> ax.set_title('Basic Face Inner Product Matrix', fontsize=18)
        >>> plt.show()

        Next, we consider the case where the physical properties
        of the cells are defined by consistutive relations. For
        the isotropic, diagonal anisotropic and full tensor cases,
        we show the physical property tensor for a single cell.

        Define 4 constitutive parameters and define the tensor
        for each cell for isotropic, diagonal and tensor cases.

        >>> sig1, sig2, sig3, sig4, sig5, sig6 = 6, 5, 4, 3, 2, 1
        >>> sig_iso_tensor = sig1 * np.eye(3)
        >>> sig_diag_tensor = np.diag(np.array([sig1, sig2, sig3]))
        >>> sig_full_tensor = np.array([
        ...     [sig1, sig4, sig5],
        ...     [sig4, sig2, sig6],
        ...     [sig5, sig6, sig3]
        ... ])

        Then plot matrix entries,

        .. collapse:: Expand to show scripting for plot

            >>> fig = plt.figure(figsize=(15, 5))
            >>> ax1 = fig.add_subplot(131)
            >>> ax1.imshow(sig_iso_tensor)
            >>> ax1.axis('off')
            >>> ax1.set_title("Tensor (isotropic)", fontsize=16)
            >>> ax2 = fig.add_subplot(132)
            >>> ax2.imshow(sig_diag_tensor)
            >>> ax2.axis('off')
            >>> ax2.set_title("Tensor (diagonal anisotropic)", fontsize=16)
            >>> ax3 = fig.add_subplot(133)
            >>> ax3.imshow(sig_full_tensor)
            >>> ax3.axis('off')
            >>> ax3.set_title("Tensor (full anisotropic)", fontsize=16)
            >>> plt.show()

        Here, construct and image the face inner product matrices for
        the isotropic, diagonal anisotropic and full tensor cases.
        Spy plots are used to demonstrate the sparsity of the inner
        product matrices.

        Isotropic case:

        >>> v = np.ones(mesh.nC)
        >>> sig = sig1 * v
        >>> M1 = mesh.get_face_inner_product(sig)

        Diagonal anisotropic case:

        >>> sig = np.c_[sig1*v, sig2*v, sig3*v]
        >>> M2 = mesh.get_face_inner_product(sig)

        Full anisotropic case:

        >>> sig = np.tile(np.c_[sig1, sig2, sig3, sig4, sig5, sig6], (mesh.nC, 1))
        >>> M3 = mesh.get_face_inner_product(sig)

        And then we can plot the sparse representation,

        .. collapse:: Expand to show scripting for plot

            >>> fig = plt.figure(figsize=(12, 4))
            >>> ax1 = fig.add_subplot(131)
            >>> ax1.spy(M1, ms=5)
            >>> ax1.set_title("M (isotropic)", fontsize=16)
            >>> ax2 = fig.add_subplot(132)
            >>> ax2.spy(M2, ms=5)
            >>> ax2.set_title("M (diagonal anisotropic)", fontsize=16)
            >>> ax3 = fig.add_subplot(133)
            >>> ax3.spy(M3, ms=5)
            >>> ax3.set_title("M (full anisotropic)", fontsize=16)
            >>> plt.show()
        """
        raise NotImplementedError(
            f"get_face_inner_product not implemented for {type(self)}"
        )

    def get_edge_inner_product(
        self,
        model=None,
        invert_model=False,
        invert_matrix=False,
        do_fast=True,
        **kwargs,
    ):
        r"""Generate the edge inner product matrix or its inverse.

        This method generates the inner product matrix (or its inverse)
        when discrete variables are defined on mesh edges. It is also capable of
        constructing the inner product matrix when physical properties
        are defined in the form of constitutive relations. For a comprehensive
        description of the inner product matrices that can be constructed
        with **get_edge_inner_product**, see *Notes*.

        Parameters
        ----------
        model : None or numpy.ndarray
            Parameters defining the material properties for every cell in the mesh.
            Inner product matrices can be constructed for the following cases:

            - *None* : returns the basic inner product matrix
            - *(n_cells)* :class:`numpy.ndarray` : returns inner product matrix for an
              isotropic model. The array contains a scalar physical property value for
              each cell.
            - *(n_cells, dim)* :class:`numpy.ndarray` : returns inner product matrix for
              diagonal anisotropic case. Columns are ordered ``np.c_[σ_xx, σ_yy, σ_zz]``.
              This can also a be a 1D array with the same number of total elements in
              column major order.
            - *(n_cells, 3)* :class:`numpy.ndarray` (``dim`` is 2) or
              *(n_cells, 6)* :class:`numpy.ndarray` (``dim`` is 3) :
              returns inner product matrix for full tensor properties case. Columns are
              ordered ``np.c_[σ_xx, σ_yy, σ_zz, σ_xy, σ_xz, σ_yz]`` This can also be a
              1D array with the same number of total elements in column major order.

        invert_model : bool, optional
            The inverse of *model* is used as the physical property.
        invert_matrix : bool, optional
            Teturns the inverse of the inner product matrix.
            The inverse not implemented for full tensor properties.
        do_fast : bool, optional
            Do a faster implementation (if available).

        Returns
        -------
        (n_edges, n_edges) scipy.sparse.csr_matrix
            inner product matrix

        Notes
        -----
        For continuous vector quantities :math:`\vec{u}` and :math:`\vec{w}`
        whose discrete representations :math:`\mathbf{u}` and :math:`\mathbf{w}`
        live on the edges, **get_edge_inner_product** constructs the inner product
        matrix :math:`\mathbf{M_\ast}` (or its inverse :math:`\mathbf{M_\ast^{-1}}`) for
        the following cases:

        **Basic Inner Product:** the inner product between :math:`\vec{u}` and
        :math:`\vec{w}`.

        .. math::
            \langle \vec{u}, \vec{w} \rangle = \mathbf{u^T \, M \, w}

        **Isotropic Case:** the inner product between :math:`\vec{u}` and
        :math:`\sigma \vec{w}` where :math:`\sigma` is a scalar function.

        .. math::
            \langle \vec{u}, \sigma \vec{w} \rangle = \mathbf{u^T \, M_\sigma \, w}

        **Tensor Case:** the inner product between :math:`\vec{u}` and
        :math:`\Sigma \vec{w}` where :math:`\Sigma` is tensor function;
        :math:`\sigma_{xy} = \sigma_{xz} = \sigma_{yz} = 0` for diagonal anisotropy.

        .. math::
            \langle \vec{u}, \Sigma \vec{w} \rangle =
            \mathbf{u^T \, M_\Sigma \, w} \;\;\; \textrm{where} \;\;\;
            \Sigma = \begin{bmatrix}
            \sigma_{xx} & \sigma_{xy} & \sigma_{xz} \\
            \sigma_{xy} & \sigma_{yy} & \sigma_{yz} \\
            \sigma_{xz} & \sigma_{yz} & \sigma_{zz}
            \end{bmatrix}

        Examples
        --------
        Here we provide some examples of edge inner product matrices.
        For simplicity, we will work on a 2 x 2 x 2 tensor mesh.
        As seen below, we begin by constructing and imaging the basic
        edge inner product matrix.

        >>> from discretize import TensorMesh
        >>> import matplotlib.pyplot as plt
        >>> import numpy as np
        >>> import matplotlib as mpl

        >>> h = np.ones(2)
        >>> mesh = TensorMesh([h, h, h])
        >>> Me = mesh.get_edge_inner_product()

        >>> fig = plt.figure(figsize=(6, 6))
        >>> ax = fig.add_subplot(111)
        >>> ax.imshow(Me.todense())
        >>> ax.set_title('Basic Edge Inner Product Matrix', fontsize=18)
        >>> plt.show()

        Next, we consider the case where the physical properties
        of the cells are defined by consistutive relations. For
        the isotropic, diagonal anisotropic and full tensor cases,
        we show the physical property tensor for a single cell.

        Define 4 constitutive parameters and define the tensor
        for each cell for isotropic, diagonal and tensor cases.

        >>> sig1, sig2, sig3, sig4, sig5, sig6 = 6, 5, 4, 3, 2, 1
        >>> sig_iso_tensor = sig1 * np.eye(3)
        >>> sig_diag_tensor = np.diag(np.array([sig1, sig2, sig3]))
        >>> sig_full_tensor = np.array([
        ...     [sig1, sig4, sig5],
        ...     [sig4, sig2, sig6],
        ...     [sig5, sig6, sig3]
        ... ])

        Then plot the matrix entries,

        .. collapse:: Expand to show scripting for plot

            >>> fig = plt.figure(figsize=(15, 5))
            >>> ax1 = fig.add_subplot(131)
            >>> ax1.imshow(sig_iso_tensor)
            >>> ax1.axis('off')
            >>> ax1.set_title("Tensor (isotropic)", fontsize=16)
            >>> ax2 = fig.add_subplot(132)
            >>> ax2.imshow(sig_diag_tensor)
            >>> ax2.axis('off')
            >>> ax2.set_title("Tensor (diagonal anisotropic)", fontsize=16)
            >>> ax3 = fig.add_subplot(133)
            >>> ax3.imshow(sig_full_tensor)
            >>> ax3.axis('off')
            >>> ax3.set_title("Tensor (full anisotropic)", fontsize=16)
            >>> plt.show()

        Here construct and image the edge inner product matrices for
        the isotropic, diagonal anisotropic and full tensor cases.
        Spy plots are used to demonstrate the sparsity of the inner
        product matrices.

        Isotropic case:

        >>> v = np.ones(mesh.nC)
        >>> sig = sig1 * v
        >>> M1 = mesh.get_edge_inner_product(sig)

        Diagonal anisotropic case:

        >>> sig = np.c_[sig1*v, sig2*v, sig3*v]
        >>> M2 = mesh.get_edge_inner_product(sig)

        Full anisotropic

        >>> sig = np.tile(np.c_[sig1, sig2, sig3, sig4, sig5, sig6], (mesh.nC, 1))
        >>> M3 = mesh.get_edge_inner_product(sig)

        Then plot the sparse representation,

        .. collapse:: Expand to show scripting for plot

            >>> fig = plt.figure(figsize=(12, 4))
            >>> ax1 = fig.add_subplot(131)
            >>> ax1.spy(M1, ms=5)
            >>> ax1.set_title("M (isotropic)", fontsize=16)
            >>> ax2 = fig.add_subplot(132)
            >>> ax2.spy(M2, ms=5)
            >>> ax2.set_title("M (diagonal anisotropic)", fontsize=16)
            >>> ax3 = fig.add_subplot(133)
            >>> ax3.spy(M3, ms=5)
            >>> ax3.set_title("M (full anisotropic)", fontsize=16)
            >>> plt.show()

        """
        raise NotImplementedError(
            f"get_edge_inner_product not implemented for {type(self)}"
        )

    def get_face_inner_product_deriv(
        self, model, do_fast=True, invert_model=False, invert_matrix=False, **kwargs
    ):
        r"""Function handle to multiply vector with derivative of face inner product matrix (or its inverse).

        Let :math:`\mathbf{M}(\mathbf{m})` be the face inner product matrix
        constructed with a set of physical property parameters :math:`\mathbf{m}`
        (or its inverse). **get_face_inner_product_deriv** constructs a function handle

        .. math::
            \mathbf{F}(\mathbf{u}) = \mathbf{u}^T \, \frac{\partial \mathbf{M}(\mathbf{m})}{\partial \mathbf{m}}

        which accepts any numpy.array :math:`\mathbf{u}` of shape (n_faces,). That is,
        **get_face_inner_product_deriv** constructs a function handle for computing
        the dot product between a vector :math:`\mathbf{u}` and the derivative of the
        face inner product matrix (or its inverse) with respect to the property parameters.
        When computed, :math:`\mathbf{F}(\mathbf{u})` returns a ``scipy.sparse.csr_matrix``
        of shape (n_faces, n_param).

        The function handle can be created for isotropic, diagonal
        isotropic and full tensor physical properties; see notes.

        Parameters
        ----------
        model : numpy.ndarray
            Parameters defining the material properties for every cell in the mesh.
            Inner product matrices can be constructed for the following cases:

            - *(n_cells)* :class:`numpy.ndarray` : Isotropic case. *model* contains a
              scalar physical property value for each cell.
            - *(n_cells, dim)* :class:`numpy.ndarray` : Diagonal anisotropic case.
              Columns are ordered ``np.c_[σ_xx, σ_yy, σ_zz]``. This can also a be a 1D
              array with the same number of total elements in column major order.
            - *(n_cells, 3)* :class:`numpy.ndarray` (``dim`` is 2) or
              *(n_cells, 6)* :class:`numpy.ndarray` (``dim`` is 3) : Full tensor properties case. Columns
              are ordered ``np.c_[σ_xx, σ_yy, σ_zz, σ_xy, σ_xz, σ_yz]`` This can also be
              a 1D array with the same number of total elements in column major order.

        invert_model : bool, optional
            The inverse of *model* is used as the physical property.
        invert_matrix : bool, optional
            Returns the inverse of the inner product matrix.
            The inverse not implemented for full tensor properties.
        do_fast : bool, optional
            Do a faster implementation (if available).

        Returns
        -------
        function
            The function handle :math:`\mathbf{F}(\mathbf{u})` which accepts a
            (``n_faces``) :class:`numpy.ndarray` :math:`\mathbf{u}`. The function
            returns a (``n_faces``, ``n_params``) :class:`scipy.sparse.csr_matrix`.

        Notes
        -----
        Let :math:`\mathbf{M}(\mathbf{m})` be the face inner product matrix (or its inverse)
        for the set of physical property parameters :math:`\mathbf{m}`. And let :math:`\mathbf{u}`
        be a discrete quantity that lives on the faces. **get_face_inner_product_deriv**
        creates a function handle for computing the following:

        .. math::
            \mathbf{F}(\mathbf{u}) = \mathbf{u}^T \, \frac{\partial \mathbf{M}(\mathbf{m})}{\partial \mathbf{m}}

        The dimensions of the sparse matrix constructed by computing :math:`\mathbf{F}(\mathbf{u})`
        for some :math:`\mathbf{u}` depends on the constitutive relation defined for each cell.
        These cases are summarized below.

        **Isotropic Case:** The physical property for each cell is defined by a scalar value.
        Therefore :math:`\mathbf{m}` is a (``n_cells``) :class:`numpy.ndarray`. The sparse matrix
        output by computing :math:`\mathbf{F}(\mathbf{u})` has shape (``n_faces``, ``n_cells``).

        **Diagonal Anisotropic Case:** In this case, the physical properties for each cell are
        defined by a diagonal tensor

        .. math::
            \Sigma = \begin{bmatrix}
            \sigma_{xx} & 0 & 0 \\
            0 & \sigma_{yy} & 0 \\
            0 & 0 & \sigma_{zz}
            \end{bmatrix}

        Thus there are ``dim * n_cells`` physical property parameters and :math:`\mathbf{m}` is
        a (``dim * n_cells``) :class:`numpy.ndarray`.  The sparse matrix
        output by computing :math:`\mathbf{F}(\mathbf{u})` has shape (``n_faces``, ``dim * n_cells``).

        **Full Tensor Case:** In this case, the physical properties for each cell are
        defined by a full tensor

        .. math::
            \Sigma = \begin{bmatrix}
            \sigma_{xx} & \sigma_{xy} & \sigma_{xz} \\
            \sigma_{xy} & \sigma_{yy} & \sigma_{yz} \\
            \sigma_{xz} & \sigma_{yz} & \sigma_{zz}
            \end{bmatrix}

        Thus there are ``6 * n_cells`` physical property parameters in 3 dimensions, or
        ``3 * n_cells`` physical property parameters in 2 dimensions, and
        :math:`\mathbf{m}` is a (``n_params``) :class:`numpy.ndarray`.
        The sparse matrix output by computing :math:`\mathbf{F}(\mathbf{u})`
        has shape (``n_faces``, ``n_params``).

        Examples
        --------
        Here, we construct a 4 cell by 4 cell tensor mesh. For our first example we
        consider isotropic physical properties; that is, the physical properties
        of each cell are defined a scalar value. We construct the face inner product
        matrix and visualize it with a spy plot. We then use
        **get_face_inner_product_deriv** to construct the function handle
        :math:`\mathbf{F}(\mathbf{u})` and plot the evaluation
        of this function on a spy plot.

        >>> from discretize import TensorMesh
        >>> import matplotlib.pyplot as plt
        >>> import numpy as np
        >>> import matplotlib as mpl
        >>> mpl.rcParams.update({'font.size': 14})
        >>> np.random.seed(45)
        >>> mesh = TensorMesh([[(1, 4)], [(1, 4)]])

        Define a model, and a random vector to multiply the derivative with,
        then we grab the respective derivative function and calculate the
        sparse matrix,

        >>> m = np.random.rand(mesh.nC)  # physical property parameters
        >>> u = np.random.rand(mesh.nF)  # vector of shape (n_faces)
        >>> Mf = mesh.get_face_inner_product(m)
        >>> F = mesh.get_face_inner_product_deriv(m)  # Function handle
        >>> dFdm_u = F(u)

        Spy plot for the inner product matrix and its derivative

        .. collapse:: Expand to show scripting for plot

            >>> fig = plt.figure(figsize=(15, 5))
            >>> ax1 = fig.add_axes([0.05, 0.05, 0.3, 0.85])
            >>> ax1.spy(Mf, ms=6)
            >>> ax1.set_title("Face Inner Product Matrix (Isotropic)", fontsize=14, pad=5)
            >>> ax1.set_xlabel("Face Index", fontsize=12)
            >>> ax1.set_ylabel("Face Index", fontsize=12)
            >>> ax2 = fig.add_axes([0.43, 0.05, 0.17, 0.8])
            >>> ax2.spy(dFdm_u, ms=6)
            >>> ax2.set_title(
            ...     "$u^T \, \dfrac{\partial M(m)}{\partial m}$ (Isotropic)",
            ...     fontsize=14, pad=5
            ... )
            >>> ax2.set_xlabel("Parameter Index", fontsize=12)
            >>> ax2.set_ylabel("Face Index", fontsize=12)
            >>> plt.show()

        For our second example, the physical properties on the mesh are fully
        anisotropic; that is, the physical properties of each cell are defined
        by a tensor with parameters :math:`\sigma_1`, :math:`\sigma_2` and :math:`\sigma_3`.
        Once again we construct the face inner product matrix and visualize it with a
        spy plot. We then use **get_face_inner_product_deriv** to construct the
        function handle :math:`\mathbf{F}(\mathbf{u})` and plot the evaluation
        of this function on a spy plot.

        >>> m = np.random.rand(mesh.nC, 3)  # anisotropic physical property parameters
        >>> u = np.random.rand(mesh.nF)     # vector of shape (n_faces)
        >>> Mf = mesh.get_face_inner_product(m)
        >>> F = mesh.get_face_inner_product_deriv(m)  # Function handle
        >>> dFdm_u = F(u)

        Plot the anisotropic inner product matrix and its derivative matrix,

        .. collapse:: Expand to show scripting for plot

            >>> fig = plt.figure(figsize=(15, 5))
            >>> ax1 = fig.add_axes([0.05, 0.05, 0.3, 0.8])
            >>> ax1.spy(Mf, ms=6)
            >>> ax1.set_title("Face Inner Product (Full Tensor)", fontsize=14, pad=5)
            >>> ax1.set_xlabel("Face Index", fontsize=12)
            >>> ax1.set_ylabel("Face Index", fontsize=12)
            >>> ax2 = fig.add_axes([0.4, 0.05, 0.45, 0.85])
            >>> ax2.spy(dFdm_u, ms=6)
            >>> ax2.set_title(
            ...     "$u^T \, \dfrac{\partial M(m)}{\partial m} \;$ (Full Tensor)",
            ...     fontsize=14, pad=5
            ... )
            >>> ax2.set_xlabel("Parameter Index", fontsize=12)
            >>> ax2.set_ylabel("Face Index", fontsize=12)
            >>> plt.show()

        """
        raise NotImplementedError(
            f"get_face_inner_product_deriv not implemented for {type(self)}"
        )

    def get_edge_inner_product_deriv(
        self, model, do_fast=True, invert_model=False, invert_matrix=False, **kwargs
    ):
        r"""Function handle to multiply vector with derivative of edge inner product matrix (or its inverse).

        Let :math:`\mathbf{M}(\mathbf{m})` be the edge inner product matrix
        constructed with a set of physical property parameters :math:`\mathbf{m}`
        (or its inverse). **get_edge_inner_product_deriv** constructs a function handle

        .. math::
            \mathbf{F}(\mathbf{u}) = \mathbf{u}^T \, \frac{\partial \mathbf{M}(\mathbf{m})}{\partial \mathbf{m}}

        which accepts any numpy.array :math:`\mathbf{u}` of shape (n_edges,). That is,
        **get_edge_inner_product_deriv** constructs a function handle for computing
        the dot product between a vector :math:`\mathbf{u}` and the derivative of the
        edge inner product matrix (or its inverse) with respect to the property parameters.
        When computed, :math:`\mathbf{F}(\mathbf{u})` returns a ``scipy.sparse.csr_matrix``
        of shape (n_edges, n_param).

        The function handle can be created for isotropic, diagonal
        isotropic and full tensor physical properties; see notes.

        Parameters
        ----------
        model : numpy.ndarray
            Parameters defining the material properties for every cell in the mesh.

            Allows for the following cases:

            - *(n_cells)* :class:`numpy.ndarray` : Isotropic case. *model* contains a
              scalar physical property value for each cell.
            - *(n_cells, dim)* :class:`numpy.ndarray` : Diagonal anisotropic case.
              Columns are ordered ``np.c_[σ_xx, σ_yy, σ_zz]``. This can also a be a 1D
              array with the same number of total elements in column major order.
            - *(n_cells, 3)* :class:`numpy.ndarray` (``dim`` is 2) or
              *(n_cells, 6)* :class:`numpy.ndarray` (``dim`` is 3) : Full tensor properties case. Columns
              are ordered ``np.c_[σ_xx, σ_yy, σ_zz, σ_xy, σ_xz, σ_yz]`` This can also be
              a 1D array with the same number of total elements in column major order.

        invert_model : bool, optional
            The inverse of *model* is used as the physical property.
        invert_matrix : bool, optional
            Returns the function handle for the inverse of the inner product matrix
            The inverse not implemented for full tensor properties.
        do_fast : bool, optional
            Do a faster implementation (if available).

        Returns
        -------
        function
            The function handle :math:`\mathbf{F}(\mathbf{u})` which accepts a
            (``n_edges``) :class:`numpy.ndarray` :math:`\mathbf{u}`. The function
            returns a (``n_edges``, ``n_params``) :class:`scipy.sparse.csr_matrix`.

        Notes
        -----
        Let :math:`\mathbf{M}(\mathbf{m})` be the edge inner product matrix (or its inverse)
        for the set of physical property parameters :math:`\mathbf{m}`. And let :math:`\mathbf{u}`
        be a discrete quantity that lives on the edges. **get_edge_inner_product_deriv**
        creates a function handle for computing the following:

        .. math::
            \mathbf{F}(\mathbf{u}) = \mathbf{u}^T \, \frac{\partial \mathbf{M}(\mathbf{m})}{\partial \mathbf{m}}

        The dimensions of the sparse matrix constructed by computing :math:`\mathbf{F}(\mathbf{u})`
        for some :math:`\mathbf{u}` depends on the constitutive relation defined for each cell.
        These cases are summarized below.

        **Isotropic Case:** The physical property for each cell is defined by a scalar value.
        Therefore :math:`\mathbf{m}` is a (``n_cells``) :class:`numpy.ndarray`. The sparse matrix
        output by computing :math:`\mathbf{F}(\mathbf{u})` has shape (``n_edges``, ``n_cells``).

        **Diagonal Anisotropic Case:** In this case, the physical properties for each cell are
        defined by a diagonal tensor

        .. math::
            \Sigma = \begin{bmatrix}
            \sigma_{xx} & 0 & 0 \\
            0 & \sigma_{yy} & 0 \\
            0 & 0 & \sigma_{zz}
            \end{bmatrix}

        Thus there are ``dim * n_cells`` physical property parameters and :math:`\mathbf{m}` is
        a (``dim * n_cells``) :class:`numpy.ndarray`.  The sparse matrix
        output by computing :math:`\mathbf{F}(\mathbf{u})` has shape (``n_edges``, ``dim * n_cells``).

        **Full Tensor Case:** In this case, the physical properties for each cell are
        defined by a full tensor

        .. math::
            \Sigma = \begin{bmatrix}
            \sigma_{xx} & \sigma_{xy} & \sigma_{xz} \\
            \sigma_{xy} & \sigma_{yy} & \sigma_{yz} \\
            \sigma_{xz} & \sigma_{yz} & \sigma_{zz}
            \end{bmatrix}

        Thus there are ``6 * n_cells`` physical property parameters in 3 dimensions, or
        ``3 * n_cells`` physical property parameters in 2 dimensions, and :math:`\mathbf{m}` is
        a (``n_params``) :class:`numpy.ndarray`. The sparse matrix
        output by computing :math:`\mathbf{F}(\mathbf{u})` has shape (``n_edges``, ``n_params``).

        Examples
        --------
        Here, we construct a 4 cell by 4 cell tensor mesh. For our first example we
        consider isotropic physical properties; that is, the physical properties
        of each cell are defined a scalar value. We construct the edge inner product
        matrix and visualize it with a spy plot. We then use
        **get_edge_inner_product_deriv** to construct the function handle
        :math:`\mathbf{F}(\mathbf{u})` and plot the evaluation of this function on a spy
        plot.

        >>> from discretize import TensorMesh
        >>> import matplotlib.pyplot as plt
        >>> import numpy as np
        >>> import matplotlib as mpl
        >>> mpl.rcParams.update({'font.size': 14})
        >>> np.random.seed(45)
        >>> mesh = TensorMesh([[(1, 4)], [(1, 4)]])

        Next we create a random isotropic model vector, and a random vector to multiply
        the derivative with (for illustration purposes).

        >>> m = np.random.rand(mesh.nC)  # physical property parameters
        >>> u = np.random.rand(mesh.nF)  # vector of shape (n_edges)
        >>> Me = mesh.get_edge_inner_product(m)
        >>> F = mesh.get_edge_inner_product_deriv(m)  # Function handle
        >>> dFdm_u = F(u)

        Plot inner product matrix and its derivative matrix

        .. collapse:: Expand to show scripting for plot

            >>> fig = plt.figure(figsize=(15, 5))
            >>> ax1 = fig.add_axes([0.05, 0.05, 0.3, 0.8])
            >>> ax1.spy(Me, ms=6)
            >>> ax1.set_title("Edge Inner Product Matrix (Isotropic)", fontsize=14, pad=5)
            >>> ax1.set_xlabel("Edge Index", fontsize=12)
            >>> ax1.set_ylabel("Edge Index", fontsize=12)
            >>> ax2 = fig.add_axes([0.43, 0.05, 0.17, 0.8])
            >>> ax2.spy(dFdm_u, ms=6)
            >>> ax2.set_title(
            ...     "$u^T \, \dfrac{\partial M(m)}{\partial m}$ (Isotropic)",
            ...     fontsize=14, pad=5
            ... )
            >>> ax2.set_xlabel("Parameter Index", fontsize=12)
            >>> ax2.set_ylabel("Edge Index", fontsize=12)
            >>> plt.show()

        For our second example, the physical properties on the mesh are fully
        anisotropic; that is, the physical properties of each cell are defined
        by a tensor with parameters :math:`\sigma_1`, :math:`\sigma_2` and :math:`\sigma_3`.
        Once again we construct the edge inner product matrix and visualize it with a
        spy plot. We then use **get_edge_inner_product_deriv** to construct the
        function handle :math:`\mathbf{F}(\mathbf{u})` and plot the evaluation
        of this function on a spy plot.

        >>> m = np.random.rand(mesh.nC, 3)  # physical property parameters
        >>> u = np.random.rand(mesh.nF)     # vector of shape (n_edges)
        >>> Me = mesh.get_edge_inner_product(m)
        >>> F = mesh.get_edge_inner_product_deriv(m)  # Function handle
        >>> dFdm_u = F(u)

        Plot the anisotropic inner product matrix and its derivative matrix

        .. collapse:: Expand to show scripting for plot

            >>> fig = plt.figure(figsize=(15, 5))
            >>> ax1 = fig.add_axes([0.05, 0.05, 0.3, 0.8])
            >>> ax1.spy(Me, ms=6)
            >>> ax1.set_title("Edge Inner Product (Full Tensor)", fontsize=14, pad=5)
            >>> ax1.set_xlabel("Edge Index", fontsize=12)
            >>> ax1.set_ylabel("Edge Index", fontsize=12)
            >>> ax2 = fig.add_axes([0.4, 0.05, 0.45, 0.8])
            >>> ax2.spy(dFdm_u, ms=6)
            >>> ax2.set_title(
            ...     "$u^T \, \dfrac{\partial M(m)}{\partial m} \;$ (Full Tensor)",
            ...     fontsize=14, pad=5
            ... )
            >>> ax2.set_xlabel("Parameter Index", fontsize=12)
            >>> ax2.set_ylabel("Edge Index", fontsize=12)
            >>> plt.show()
        """
        raise NotImplementedError(
            f"get_edge_inner_product_deriv not implemented for {type(self)}"
        )

    # Averaging
    @property
    def average_face_to_cell(self):
        """Averaging operator from faces to cell centers (scalar quantities).

        This property constructs a 2nd order averaging operator that maps scalar
        quantities from faces to cell centers. This averaging operator is
        used when a discrete scalar quantity defined on mesh faces must be
        projected to cell centers. Once constructed, the operator is stored
        permanently as a property of the mesh. *See notes*.

        Returns
        -------
        (n_cells, n_faces) scipy.sparse.csr_matrix
            The scalar averaging operator from faces to cell centers

        Notes
        -----
        Let :math:`\\boldsymbol{\\phi_f}` be a discrete scalar quantity that
        lives on mesh faces. **average_face_to_cell** constructs a discrete
        linear operator :math:`\\mathbf{A_{fc}}` that projects
        :math:`\\boldsymbol{\\phi_f}` to cell centers, i.e.:

        .. math::
            \\boldsymbol{\\phi_c} = \\mathbf{A_{fc}} \\, \\boldsymbol{\\phi_f}

        where :math:`\\boldsymbol{\\phi_c}` approximates the value of the scalar
        quantity at cell centers. For each cell, we are simply averaging
        the values defined on its faces. The operation is implemented as a
        matrix vector product, i.e.::

            phi_c = Afc @ phi_f

        Examples
        --------
        Here we compute the values of a scalar function on the faces. We then create
        an averaging operator to approximate the function at cell centers. We choose
        to define a scalar function that is strongly discontinuous in some places to
        demonstrate how the averaging operator will smooth out discontinuities.

        We start by importing the necessary packages and defining a mesh.

        >>> from discretize import TensorMesh
        >>> import numpy as np
        >>> import matplotlib.pyplot as plt

        >>> h = np.ones(40)
        >>> mesh = TensorMesh([h, h], x0="CC")

        Then we create a scalar variable on faces

        >>> phi_f = np.zeros(mesh.nF)
        >>> xy = mesh.faces
        >>> phi_f[(xy[:, 1] > 0)] = 25.0
        >>> phi_f[(xy[:, 1] < -10.0) & (xy[:, 0] > -10.0) & (xy[:, 0] < 10.0)] = 50.0

        Next, we construct the averaging operator and apply it to
        the discrete scalar quantity to approximate the value at cell centers.

        >>> Afc = mesh.average_face_to_cell
        >>> phi_c = Afc @ phi_f

        And finally plot the results:

        .. collapse:: Expand to show scripting for plot

            >>> fig = plt.figure(figsize=(11, 5))
            >>> ax1 = fig.add_subplot(121)
            >>> mesh.plot_image(phi_f, ax=ax1, v_type="F")
            >>> ax1.set_title("Variable at faces", fontsize=16)
            >>> ax2 = fig.add_subplot(122)
            >>> mesh.plot_image(phi_c, ax=ax2, v_type="CC")
            >>> ax2.set_title("Averaged to cell centers", fontsize=16)
            >>> plt.show()

        Below, we show a spy plot illustrating the sparsity and mapping
        of the operator

        .. collapse:: Expand to show scripting for plot

            >>> fig = plt.figure(figsize=(9, 9))
            >>> ax1 = fig.add_subplot(111)
            >>> ax1.spy(Afc, ms=1)
            >>> ax1.set_title("Face Index", fontsize=12, pad=5)
            >>> ax1.set_ylabel("Cell Index", fontsize=12)
            >>> plt.show()
        """
        raise NotImplementedError(
            f"average_face_to_cell not implemented for {type(self)}"
        )

    @property
    def average_face_to_cell_vector(self):
        """Averaging operator from faces to cell centers (vector quantities).

        This property constructs the averaging operator that independently maps the
        Cartesian components of vector quantities from faces to cell centers.
        This averaging operators is used when a discrete vector quantity defined on mesh faces
        must be approximated at cell centers. Once constructed, the operator is
        stored permanently as a property of the mesh.

        Be aware that the Cartesian components of the original vector
        are defined on their respective faces; e.g. the x-component lives
        on x-faces. However, the x, y and z components are being averaged
        separately to cell centers. The operation is implemented as a
        matrix vector product, i.e.::

            u_c = Afc @ u_f

        Returns
        -------
        (dim * n_cells, n_faces) scipy.sparse.csr_matrix
            The vector averaging operator from faces to cell centers. Since we
            are averaging a vector quantity to cell centers, the first dimension
            of the operator is the mesh dimension times the number of cells.

        Notes
        -----
        Let :math:`\\mathbf{u_f}` be the discrete representation of a vector
        quantity whose Cartesian components are defined on their respective faces;
        e.g. :math:`u_x` is defined on x-faces.
        **average_face_to_cell_vector** constructs a discrete linear operator
        :math:`\\mathbf{A_{fc}}` that projects each Cartesian component of
        :math:`\\mathbf{u_f}` independently to cell centers, i.e.:

        .. math::
            \\mathbf{u_c} = \\mathbf{A_{fc}} \\, \\mathbf{u_f}

        where :math:`\\mathbf{u_c}` is a discrete vector quantity whose Cartesian
        components defined at the cell centers and organized into a 1D array of
        the form np.r_[ux, uy, uz]. For each cell, and for each Cartesian component,
        we are simply taking the average of the values
        defined on the cell's corresponding faces and placing the result at
        the cell's center.

        Examples
        --------
        Here we compute the values of a vector function discretized to the mesh faces.
        We then create an averaging operator to approximate the function at cell centers.

        We start by importing the necessary packages and defining a mesh.

        >>> from discretize import TensorMesh
        >>> import numpy as np
        >>> import matplotlib.pyplot as plt

        >>> h = 0.5 * np.ones(40)
        >>> mesh = TensorMesh([h, h], x0="CC")

        Then we create a discrete vector on mesh faces

        >>> faces_x = mesh.faces_x
        >>> faces_y = mesh.faces_y
        >>> u_fx = -(faces_x[:, 1] / np.sqrt(np.sum(faces_x ** 2, axis=1))) * np.exp(
        >>>     -(faces_x[:, 0] ** 2 + faces_x[:, 1] ** 2) / 6 ** 2
        >>> )
        >>> u_fy = (faces_y[:, 0] / np.sqrt(np.sum(faces_y ** 2, axis=1))) * np.exp(
        >>>     -(faces_y[:, 0] ** 2 + faces_y[:, 1] ** 2) / 6 ** 2
        >>> )
        >>> u_f = np.r_[u_fx, u_fy]

        Next, we construct the averaging operator and apply it to
        the discrete vector quantity to approximate the value at cell centers.

        >>> Afc = mesh.average_face_to_cell_vector
        >>> u_c = Afc @ u_f

        And finally, plot the results:

        .. collapse:: Expand to show scripting for plot

            >>> fig = plt.figure(figsize=(11, 5))
            >>> ax1 = fig.add_subplot(121)
            >>> mesh.plot_image(u_f, ax=ax1, v_type="F", view='vec')
            >>> ax1.set_title("Variable at faces", fontsize=16)
            >>> ax2 = fig.add_subplot(122)
            >>> mesh.plot_image(u_c, ax=ax2, v_type="CCv", view='vec')
            >>> ax2.set_title("Averaged to cell centers", fontsize=16)
            >>> plt.show()

        Below, we show a spy plot illustrating the sparsity and mapping
        of the operator

        .. collapse:: Expand to show scripting for plot

            >>> fig = plt.figure(figsize=(9, 9))
            >>> ax1 = fig.add_subplot(111)
            >>> ax1.spy(Afc, ms=1)
            >>> ax1.set_title("Face Index", fontsize=12, pad=5)
            >>> ax1.set_ylabel("Cell Vector Index", fontsize=12)
            >>> plt.show()
        """
        raise NotImplementedError(
            f"average_face_to_cell_vector not implemented for {type(self)}"
        )

    @property
    def average_cell_to_face(self):
        """Averaging operator from cell centers to faces (scalar quantities).

        This property constructs an averaging operator that maps scalar
        quantities from cell centers to face. This averaging operator is
        used when a discrete scalar quantity defined cell centers must be
        projected to faces. Once constructed, the operator is stored
        permanently as a property of the mesh. *See notes*.

        Returns
        -------
        (n_faces, n_cells) scipy.sparse.csr_matrix
            The scalar averaging operator from cell centers to faces

        Notes
        -----
        Let :math:`\\boldsymbol{\\phi_c}` be a discrete scalar quantity that
        lives at cell centers. **average_cell_to_face** constructs a discrete
        linear operator :math:`\\mathbf{A_{cf}}` that projects
        :math:`\\boldsymbol{\\phi_c}` to faces, i.e.:

        .. math::
            \\boldsymbol{\\phi_f} = \\mathbf{A_{cf}} \\, \\boldsymbol{\\phi_c}

        where :math:`\\boldsymbol{\\phi_f}` approximates the value of the scalar
        quantity at the faces. For each face, we are performing a weighted average
        between the values at adjacent cell centers. In 1D, where adjacent cells
        :math:`i` and :math:`i+1` have widths :math:`h_i` and :math:`h_{i+1}`,
        :math:`\\phi` on face is approximated by:

        .. math::
            \\phi_{i \\! + \\! 1/2} \\approx \\frac{h_{i+1} \\phi_i + h_i \\phi_{i+1}}{h_i + h_{i+1}}

        On boundary faces, nearest neighbour is used to extrapolate the value
        from the nearest cell center. Once the operator is construct, the averaging
        is implemented as a matrix vector product, i.e.::

            phi_f = Acf @ phi_c

        Examples
        --------
        Here we compute the values of a scalar function at cell centers. We then create
        an averaging operator to approximate the function on the faces. We choose
        to define a scalar function that is strongly discontinuous in some places to
        demonstrate how the averaging operator will smooth out discontinuities.

        We start by importing the necessary packages and defining a mesh.

        >>> from discretize import TensorMesh
        >>> import numpy as np
        >>> import matplotlib.pyplot as plt

        >>> h = np.ones(40)
        >>> mesh = TensorMesh([h, h], x0="CC")

        Create a scalar variable at cell centers

        >>> phi_c = np.zeros(mesh.nC)
        >>> xy = mesh.cell_centers
        >>> phi_c[(xy[:, 1] > 0)] = 25.0
        >>> phi_c[(xy[:, 1] < -10.0) & (xy[:, 0] > -10.0) & (xy[:, 0] < 10.0)] = 50.0

        Next, we construct the averaging operator and apply it to
        the discrete scalar quantity to approximate the value at the faces.

        >>> Acf = mesh.average_cell_to_face
        >>> phi_f = Acf @ phi_c

        Plot the results

        .. collapse:: Expand to show scripting for plot

            >>> fig = plt.figure(figsize=(11, 5))
            >>> ax1 = fig.add_subplot(121)
            >>> mesh.plot_image(phi_c, ax=ax1, v_type="CC")
            >>> ax1.set_title("Variable at cell centers", fontsize=16)
            >>> ax2 = fig.add_subplot(122)
            >>> mesh.plot_image(phi_f, ax=ax2, v_type="F")
            >>> ax2.set_title("Averaged to faces", fontsize=16)
            >>> plt.show()

        Below, we show a spy plot illustrating the sparsity and mapping
        of the operator.

        .. collapse:: Expand to show scripting for plot

            >>> fig = plt.figure(figsize=(9, 9))
            >>> ax1 = fig.add_subplot(111)
            >>> ax1.spy(Acf, ms=1)
            >>> ax1.set_title("Cell Index", fontsize=12, pad=5)
            >>> ax1.set_ylabel("Face Index", fontsize=12)
            >>> plt.show()
        """
        raise NotImplementedError(
            f"average_cell_to_face not implemented for {type(self)}"
        )

    @property
    def average_cell_vector_to_face(self):
        """Averaging operator from cell centers to faces (vector quantities).

        This property constructs the averaging operator that independently maps the
        Cartesian components of vector quantities from cell centers to faces.
        This averaging operators is used when a discrete vector quantity defined at
        cell centers must be approximated on the faces. Once constructed, the operator is
        stored permanently as a property of the mesh.

        Be aware that the Cartesian components of the original vector
        are defined seperately at cell centers in a 1D numpy.array organized [ux, uy, uz].
        Once projected to faces, the Cartesian components are defined on their respective
        faces; e.g. the x-component lives on x-faces. The operation is implemented as a
        matrix vector product, i.e.::

            u_f = Acf @ u_c

        Returns
        -------
        (n_faces, dim * n_cells) scipy.sparse.csr_matrix
            The vector averaging operator from cell centers to faces. Since we
            are averaging a vector quantity from cell centers, the second dimension
            of the operator is the mesh dimension times the number of cells.

        Notes
        -----
        Let :math:`\\mathbf{u_c}` be the discrete representation of a vector
        quantity whose Cartesian components are defined separately at cell centers.
        **average_cell_vector_to_face** constructs a discrete linear operator
        :math:`\\mathbf{A_{cf}}` that projects each Cartesian component of
        :math:`\\mathbf{u_c}` to the faces, i.e.:

        .. math::
            \\mathbf{u_f} = \\mathbf{A_{cf}} \\, \\mathbf{u_c}

        where :math:`\\mathbf{u_f}` is the discrete vector quantity whose Cartesian
        components are approximated on their respective cell faces; e.g. the x-component is
        approximated on x-faces. For each face (x, y or z), we are simply taking a weighted average
        between the values of the correct Cartesian component at the corresponding cell centers.

        E.g. for the x-component, which is projected to x-faces, the weighted average on
        a 2D mesh would be:

        .. math::
            u_x(i \\! + \\! 1/2, j) = \\frac{h_{i+1} u_x (i,j) + h_i u_x(i \\! + \\! 1,j)}{hx_i + hx_{i+1}}

        where :math:`h_i` and :math:`h_{i+1}` represent the cell respective cell widths
        in the x-direction. For boundary faces, nearest neighbor is used to extrapolate
        the values.

        Examples
        --------
        Here we compute the values of a vector function discretized to cell centers.
        We then create an averaging operator to approximate the function on the faces.

        We start by importing the necessary packages and defining a mesh.

        >>> from discretize import TensorMesh
        >>> import numpy as np
        >>> import matplotlib.pyplot as plt
        >>> h = 0.5 * np.ones(40)
        >>> mesh = TensorMesh([h, h], x0="CC")

        Then we create a discrete vector at cell centers,

        >>> centers = mesh.cell_centers
        >>> u_x = -(centers[:, 1] / np.sqrt(np.sum(centers ** 2, axis=1))) * np.exp(
        ...     -(centers[:, 0] ** 2 + centers[:, 1] ** 2) / 6 ** 2
        ... )
        >>> u_y = (centers[:, 0] / np.sqrt(np.sum(centers ** 2, axis=1))) * np.exp(
        ...     -(centers[:, 0] ** 2 + centers[:, 1] ** 2) / 6 ** 2
        ... )
        >>> u_c = np.r_[u_x, u_y]

        Next, we construct the averaging operator and apply it to
        the discrete vector quantity to approximate the value on the faces.

        >>> Acf = mesh.average_cell_vector_to_face
        >>> u_f = Acf @ u_c

        And plot the results

        .. collapse:: Expand to show scripting for plot

            >>> fig = plt.figure(figsize=(11, 5))
            >>> ax1 = fig.add_subplot(121)
            >>> mesh.plot_image(u_c, ax=ax1, v_type="CCv", view='vec')
            >>> ax1.set_title("Variable at faces", fontsize=16)
            >>> ax2 = fig.add_subplot(122)
            >>> mesh.plot_image(u_f, ax=ax2, v_type="F", view='vec')
            >>> ax2.set_title("Averaged to cell centers", fontsize=16)
            >>> plt.show()

        Below, we show a spy plot illustrating the sparsity and mapping
        of the operator

        .. collapse:: Expand to show scripting for plot

            >>> fig = plt.figure(figsize=(9, 9))
            >>> ax1 = fig.add_subplot(111)
            >>> ax1.spy(Acf, ms=1)
            >>> ax1.set_title("Cell Vector Index", fontsize=12, pad=5)
            >>> ax1.set_ylabel("Face Index", fontsize=12)
            >>> plt.show()
        """
        raise NotImplementedError(
            f"average_cell_vector_to_face not implemented for {type(self)}"
        )

    @property
    def average_cell_to_edge(self):
        """Averaging operator from cell centers to edges (scalar quantities).

        This property constructs an averaging operator that maps scalar
        quantities from cell centers to edge. This averaging operator is
        used when a discrete scalar quantity defined cell centers must be
        projected to edges. Once constructed, the operator is stored
        permanently as a property of the mesh. *See notes*.

        Returns
        -------
        (n_edges, n_cells) scipy.sparse.csr_matrix
            The scalar averaging operator from edges to cell centers

        Notes
        -----
        Let :math:`\\boldsymbol{\\phi_c}` be a discrete scalar quantity that
        lives at cell centers. **average_cell_to_edge** constructs a discrete
        linear operator :math:`\\mathbf{A_{ce}}` that projects
        :math:`\\boldsymbol{\\phi_c}` to edges, i.e.:

        .. math::
            \\boldsymbol{\\phi_e} = \\mathbf{A_{ce}} \\, \\boldsymbol{\\phi_c}

        where :math:`\\boldsymbol{\\phi_e}` approximates the value of the scalar
        quantity at the edges. For each edge, we are performing a weighted average
        between the values at adjacent cell centers. In 1D, where adjacent cells
        :math:`i` and :math:`i+1` have widths :math:`h_i` and :math:`h_{i+1}`,
        :math:`\\phi` on edge (node location in 1D) is approximated by:

        .. math::
            \\phi_{i \\! + \\! 1/2} \\approx \\frac{h_{i+1} \\phi_i + h_i \\phi_{i+1}}{h_i + h_{i+1}}

        On boundary edges, nearest neighbour is used to extrapolate the value
        from the nearest cell center. Once the operator is construct, the averaging
        is implemented as a matrix vector product, i.e.::

            phi_e = Ace @ phi_c

        Examples
        --------
        Here we compute the values of a scalar function at cell centers. We then create
        an averaging operator to approximate the function on the edges. We choose
        to define a scalar function that is strongly discontinuous in some places to
        demonstrate how the averaging operator will smooth out discontinuities.

        We start by importing the necessary packages and defining a mesh.

        >>> from discretize import TensorMesh
        >>> import numpy as np
        >>> import matplotlib.pyplot as plt
        >>> h = np.ones(40)
        >>> mesh = TensorMesh([h, h], x0="CC")

        Then we create a scalar variable at cell centers

        >>> phi_c = np.zeros(mesh.nC)
        >>> xy = mesh.cell_centers
        >>> phi_c[(xy[:, 1] > 0)] = 25.0
        >>> phi_c[(xy[:, 1] < -10.0) & (xy[:, 0] > -10.0) & (xy[:, 0] < 10.0)] = 50.0

        Next, we construct the averaging operator and apply it to
        the discrete scalar quantity to approximate the value at the edges.

        >>> Ace = mesh.average_cell_to_edge
        >>> phi_e = Ace @ phi_c

        And plot the results:

        .. collapse:: Expand to show scripting for plot

            >>> fig = plt.figure(figsize=(11, 5))
            >>> ax1 = fig.add_subplot(121)
            >>> mesh.plot_image(phi_c, ax=ax1, v_type="CC")
            >>> ax1.set_title("Variable at cell centers", fontsize=16)
            >>> ax2 = fig.add_subplot(122)
            >>> mesh.plot_image(phi_e, ax=ax2, v_type="E")
            >>> ax2.set_title("Averaged to edges", fontsize=16)
            >>> plt.show()

        Below, we show a spy plot illustrating the sparsity and mapping
        of the operator.

        .. collapse:: Expand to show scripting for plot

            >>> fig = plt.figure(figsize=(9, 9))
            >>> ax1 = fig.add_subplot(111)
            >>> ax1.spy(Ace, ms=1)
            >>> ax1.set_title("Cell Index", fontsize=12, pad=5)
            >>> ax1.set_ylabel("Edge Index", fontsize=12)
            >>> plt.show()
        """
        raise NotImplementedError(
            f"average_cell_to_edge not implemented for {type(self)}"
        )

    @property
    def average_edge_to_cell(self):
        """Averaging operator from edges to cell centers (scalar quantities).

        This property constructs a 2nd order averaging operator that maps scalar
        quantities from edges to cell centers. This averaging operator is
        used when a discrete scalar quantity defined on mesh edges must be
        projected to cell centers. Once constructed, the operator is stored
        permanently as a property of the mesh. *See notes*.

        Returns
        -------
        (n_cells, n_edges) scipy.sparse.csr_matrix
            The scalar averaging operator from edges to cell centers

        Notes
        -----
        Let :math:`\\boldsymbol{\\phi_e}` be a discrete scalar quantity that
        lives on mesh edges. **average_edge_to_cell** constructs a discrete
        linear operator :math:`\\mathbf{A_{ec}}` that projects
        :math:`\\boldsymbol{\\phi_e}` to cell centers, i.e.:

        .. math::
            \\boldsymbol{\\phi_c} = \\mathbf{A_{ec}} \\, \\boldsymbol{\\phi_e}

        where :math:`\\boldsymbol{\\phi_c}` approximates the value of the scalar
        quantity at cell centers. For each cell, we are simply averaging
        the values defined on its edges. The operation is implemented as a
        matrix vector product, i.e.::

            phi_c = Aec @ phi_e

        Examples
        --------
        Here we compute the values of a scalar function on the edges. We then create
        an averaging operator to approximate the function at cell centers. We choose
        to define a scalar function that is strongly discontinuous in some places to
        demonstrate how the averaging operator will smooth out discontinuities.

        We start by importing the necessary packages and defining a mesh.

        >>> from discretize import TensorMesh
        >>> import numpy as np
        >>> import matplotlib.pyplot as plt
        >>> h = np.ones(40)
        >>> mesh = TensorMesh([h, h], x0="CC")

        Then we create a scalar variable on edges,

        >>> phi_e = np.zeros(mesh.nE)
        >>> xy = mesh.edges
        >>> phi_e[(xy[:, 1] > 0)] = 25.0
        >>> phi_e[(xy[:, 1] < -10.0) & (xy[:, 0] > -10.0) & (xy[:, 0] < 10.0)] = 50.0

        Next, we construct the averaging operator and apply it to
        the discrete scalar quantity to approximate the value at cell centers.

        >>> Aec = mesh.average_edge_to_cell
        >>> phi_c = Aec @ phi_e

        And plot the results:

        .. collapse:: Expand to show scripting for plot

            >>> fig = plt.figure(figsize=(11, 5))
            >>> ax1 = fig.add_subplot(121)
            >>> mesh.plot_image(phi_e, ax=ax1, v_type="E")
            >>> ax1.set_title("Variable at edges", fontsize=16)
            >>> ax2 = fig.add_subplot(122)
            >>> mesh.plot_image(phi_c, ax=ax2, v_type="CC")
            >>> ax2.set_title("Averaged to cell centers", fontsize=16)
            >>> plt.show()

        Below, we show a spy plot illustrating the sparsity and mapping
        of the operator

        .. collapse:: Expand to show scripting for plot

            >>> fig = plt.figure(figsize=(9, 9))
            >>> ax1 = fig.add_subplot(111)
            >>> ax1.spy(Aec, ms=1)
            >>> ax1.set_title("Edge Index", fontsize=12, pad=5)
            >>> ax1.set_ylabel("Cell Index", fontsize=12)
            >>> plt.show()
        """
        raise NotImplementedError(
            f"average_edge_to_cell not implemented for {type(self)}"
        )

    @property
    def average_edge_to_cell_vector(self):
        """Averaging operator from edges to cell centers (vector quantities).

        This property constructs the averaging operator that independently maps the
        Cartesian components of vector quantities from edges to cell centers.
        This averaging operators is used when a discrete vector quantity defined on mesh edges
        must be approximated at cell centers. Once constructed, the operator is
        stored permanently as a property of the mesh.

        Be aware that the Cartesian components of the original vector
        are defined on their respective edges; e.g. the x-component lives
        on x-edges. However, the x, y and z components are being averaged
        separately to cell centers. The operation is implemented as a
        matrix vector product, i.e.::

            u_c = Aec @ u_e

        Returns
        -------
        (dim * n_cells, n_edges) scipy.sparse.csr_matrix
            The vector averaging operator from edges to cell centers. Since we
            are averaging a vector quantity to cell centers, the first dimension
            of the operator is the mesh dimension times the number of cells.

        Notes
        -----
        Let :math:`\\mathbf{u_e}` be the discrete representation of a vector
        quantity whose Cartesian components are defined on their respective edges;
        e.g. :math:`u_x` is defined on x-edges.
        **average_edge_to_cell_vector** constructs a discrete linear operator
        :math:`\\mathbf{A_{ec}}` that projects each Cartesian component of
        :math:`\\mathbf{u_e}` independently to cell centers, i.e.:

        .. math::
            \\mathbf{u_c} = \\mathbf{A_{ec}} \\, \\mathbf{u_e}

        where :math:`\\mathbf{u_c}` is a discrete vector quantity whose Cartesian
        components defined at the cell centers and organized into a 1D array of
        the form np.r_[ux, uy, uz]. For each cell, and for each Cartesian component,
        we are simply taking the average of the values
        defined on the cell's corresponding edges and placing the result at
        the cell's center.

        Examples
        --------
        Here we compute the values of a vector function discretized to the edges.
        We then create an averaging operator to approximate the function at cell centers.

        We start by importing the necessary packages and defining a mesh.

        >>> from discretize import TensorMesh
        >>> import numpy as np
        >>> import matplotlib.pyplot as plt
        >>> h = 0.5 * np.ones(40)
        >>> mesh = TensorMesh([h, h], x0="CC")

        Then we create a discrete vector on mesh edges

        >>> edges_x = mesh.edges_x
        >>> edges_y = mesh.edges_y
        >>> u_ex = -(edges_x[:, 1] / np.sqrt(np.sum(edges_x ** 2, axis=1))) * np.exp(
        ...     -(edges_x[:, 0] ** 2 + edges_x[:, 1] ** 2) / 6 ** 2
        ... )
        >>> u_ey = (edges_y[:, 0] / np.sqrt(np.sum(edges_y ** 2, axis=1))) * np.exp(
        ...     -(edges_y[:, 0] ** 2 + edges_y[:, 1] ** 2) / 6 ** 2
        ... )
        >>> u_e = np.r_[u_ex, u_ey]

        Next, we construct the averaging operator and apply it to
        the discrete vector quantity to approximate the value at cell centers.

        >>> Aec = mesh.average_edge_to_cell_vector
        >>> u_c = Aec @ u_e

        And plot the results:

        .. collapse:: Expand to show scripting for plot

            >>> fig = plt.figure(figsize=(11, 5))
            >>> ax1 = fig.add_subplot(121)
            >>> mesh.plot_image(u_e, ax=ax1, v_type="E", view='vec')
            >>> ax1.set_title("Variable at edges", fontsize=16)
            >>> ax2 = fig.add_subplot(122)
            >>> mesh.plot_image(u_c, ax=ax2, v_type="CCv", view='vec')
            >>> ax2.set_title("Averaged to cell centers", fontsize=16)
            >>> plt.show()

        Below, we show a spy plot illustrating the sparsity and mapping
        of the operator

        .. collapse:: Expand to show scripting for plot

            >>> fig = plt.figure(figsize=(9, 9))
            >>> ax1 = fig.add_subplot(111)
            >>> ax1.spy(Aec, ms=1)
            >>> ax1.set_title("Edge Index", fontsize=12, pad=5)
            >>> ax1.set_ylabel("Cell Vector Index", fontsize=12)
            >>> plt.show()
        """
        raise NotImplementedError(
            f"average_edge_to_cell_vector not implemented for {type(self)}"
        )

    @property
    def average_edge_to_face_vector(self):
        """Averaging operator from edges to faces (vector quantities).

        This property constructs the averaging operator that independently maps the
        Cartesian components of vector quantities from edges to faces.
        This averaging operators is used when a discrete vector quantity defined on mesh edges
        must be approximated at faces. The operation is implemented as a
        matrix vector product, i.e.::

            u_f = Aef @ u_e

        Once constructed, the operator is stored permanently as a property of the mesh.

        Returns
        -------
        (n_faces, n_edges) scipy.sparse.csr_matrix
            The vector averaging operator from edges to faces.

        Notes
        -----
        Let :math:`\\mathbf{u_e}` be the discrete representation of a vector
        quantity whose Cartesian components are defined on their respective edges;
        e.g. the x-component is defined on x-edges. **average_edge_to_face_vector**
        constructs a discrete linear operator :math:`\\mathbf{A_{ef}}` that
        projects each Cartesian component of :math:`\\mathbf{u_e}` to
        its corresponding face, i.e.:

        .. math::
            \\mathbf{u_f} = \\mathbf{A_{ef}} \\, \\mathbf{u_e}

        where :math:`\\mathbf{u_f}` is a discrete vector quantity whose Cartesian
        components are defined on their respective faces; e.g. the x-component is
        defined on x-faces.

        Examples
        --------
        Here we compute the values of a vector function discretized to the edges.
        We then create an averaging operator to approximate the function on
        the faces.

        We start by importing the necessary packages and defining a mesh.

        >>> from discretize import TensorMesh
        >>> import numpy as np
        >>> import matplotlib.pyplot as plt
        >>> h = 0.5 * np.ones(40)
        >>> mesh = TensorMesh([h, h], x0="CC")

        Create a discrete vector on mesh edges

        >>> edges_x = mesh.edges_x
        >>> edges_y = mesh.edges_y
        >>> u_ex = -(edges_x[:, 1] / np.sqrt(np.sum(edges_x ** 2, axis=1))) * np.exp(
        ...     -(edges_x[:, 0] ** 2 + edges_x[:, 1] ** 2) / 6 ** 2
        ... )
        >>> u_ey = (edges_y[:, 0] / np.sqrt(np.sum(edges_y ** 2, axis=1))) * np.exp(
        ...     -(edges_y[:, 0] ** 2 + edges_y[:, 1] ** 2) / 6 ** 2
        ... )
        >>> u_e = np.r_[u_ex, u_ey]

        Next, we construct the averaging operator and apply it to
        the discrete vector quantity to approximate the value at the faces.

        >>> Aef = mesh.average_edge_to_face_vector
        >>> u_f = Aef @ u_e

        Plot the results,

        .. collapse:: Expand to show scripting for plot

            >>> fig = plt.figure(figsize=(11, 5))
            >>> ax1 = fig.add_subplot(121)
            >>> mesh.plot_image(u_e, ax=ax1, v_type="E", view='vec')
            >>> ax1.set_title("Variable at edges", fontsize=16)
            >>> ax2 = fig.add_subplot(122)
            >>> mesh.plot_image(u_f, ax=ax2, v_type="F", view='vec')
            >>> ax2.set_title("Averaged to faces", fontsize=16)
            >>> plt.show()

        Below, we show a spy plot illustrating the sparsity and mapping
        of the operator

        .. collapse:: Expand to show scripting for plot

            >>> fig = plt.figure(figsize=(9, 9))
            >>> ax1 = fig.add_subplot(111)
            >>> ax1.spy(Aef, ms=1)
            >>> ax1.set_title("Edge Index", fontsize=12, pad=5)
            >>> ax1.set_ylabel("Face Index", fontsize=12)
            >>> plt.show()
        """
        raise NotImplementedError(
            f"average_edge_to_face_vector not implemented for {type(self)}"
        )

    @property
    def average_node_to_cell(self):
        """Averaging operator from nodes to cell centers (scalar quantities).

        This property constructs a 2nd order averaging operator that maps scalar
        quantities from nodes to cell centers. This averaging operator is
        used when a discrete scalar quantity defined on mesh nodes must be
        projected to cell centers. Once constructed, the operator is stored
        permanently as a property of the mesh. *See notes*.

        Returns
        -------
        (n_cells, n_nodes) scipy.sparse.csr_matrix
            The scalar averaging operator from nodes to cell centers

        Notes
        -----
        Let :math:`\\boldsymbol{\\phi_n}` be a discrete scalar quantity that
        lives on mesh nodes. **average_node_to_cell** constructs a discrete
        linear operator :math:`\\mathbf{A_{nc}}` that projects
        :math:`\\boldsymbol{\\phi_f}` to cell centers, i.e.:

        .. math::
            \\boldsymbol{\\phi_c} = \\mathbf{A_{nc}} \\, \\boldsymbol{\\phi_n}

        where :math:`\\boldsymbol{\\phi_c}` approximates the value of the scalar
        quantity at cell centers. For each cell, we are simply averaging
        the values defined on its nodes. The operation is implemented as a
        matrix vector product, i.e.::

            phi_c = Anc @ phi_n

        Examples
        --------
        Here we compute the values of a scalar function on the nodes. We then create
        an averaging operator to approximate the function at cell centers. We choose
        to define a scalar function that is strongly discontinuous in some places to
        demonstrate how the averaging operator will smooth out discontinuities.

        We start by importing the necessary packages and defining a mesh.

        >>> from discretize import TensorMesh
        >>> import numpy as np
        >>> import matplotlib.pyplot as plt
        >>> h = np.ones(40)
        >>> mesh = TensorMesh([h, h], x0="CC")

        Then we Create a scalar variable on nodes

        >>> phi_n = np.zeros(mesh.nN)
        >>> xy = mesh.nodes
        >>> phi_n[(xy[:, 1] > 0)] = 25.0
        >>> phi_n[(xy[:, 1] < -10.0) & (xy[:, 0] > -10.0) & (xy[:, 0] < 10.0)] = 50.0

        Next, we construct the averaging operator and apply it to
        the discrete scalar quantity to approximate the value at cell centers.

        >>> Anc = mesh.average_node_to_cell
        >>> phi_c = Anc @ phi_n

        Plot the results,

        .. collapse:: Expand to show scripting for plot

            >>> fig = plt.figure(figsize=(11, 5))
            >>> ax1 = fig.add_subplot(121)
            >>> mesh.plot_image(phi_n, ax=ax1, v_type="N")
            >>> ax1.set_title("Variable at nodes", fontsize=16)
            >>> ax2 = fig.add_subplot(122)
            >>> mesh.plot_image(phi_c, ax=ax2, v_type="CC")
            >>> ax2.set_title("Averaged to cell centers", fontsize=16)
            >>> plt.show()

        Below, we show a spy plot illustrating the sparsity and mapping
        of the operator

        .. collapse:: Expand to show scripting for plot

            >>> fig = plt.figure(figsize=(9, 9))
            >>> ax1 = fig.add_subplot(111)
            >>> ax1.spy(Anc, ms=1)
            >>> ax1.set_title("Node Index", fontsize=12, pad=5)
            >>> ax1.set_ylabel("Cell Index", fontsize=12)
            >>> plt.show()
        """
        raise NotImplementedError(
            f"average_node_to_cell not implemented for {type(self)}"
        )

    @property
    def average_node_to_edge(self):
        """Averaging operator from nodes to edges (scalar quantities).

        This property constructs a 2nd order averaging operator that maps scalar
        quantities from nodes to edges; scalar at edges is organized in a 1D numpy.array
        of the form [x-edges, y-edges, z-edges]. This averaging operator is
        used when a discrete scalar quantity defined on mesh nodes must be
        projected to edges. Once constructed, the operator is stored
        permanently as a property of the mesh. *See notes*.

        Returns
        -------
        (n_edges, n_nodes) scipy.sparse.csr_matrix
            The scalar averaging operator from nodes to edges

        Notes
        -----
        Let :math:`\\boldsymbol{\\phi_n}` be a discrete scalar quantity that
        lives on mesh nodes. **average_node_to_edge** constructs a discrete
        linear operator :math:`\\mathbf{A_{ne}}` that projects
        :math:`\\boldsymbol{\\phi_n}` to edges, i.e.:

        .. math::
            \\boldsymbol{\\phi_e} = \\mathbf{A_{ne}} \\, \\boldsymbol{\\phi_n}

        where :math:`\\boldsymbol{\\phi_e}` approximates the value of the scalar
        quantity at edges. For each edge, we are simply averaging
        the values defined on the nodes it connects. The operation is implemented as a
        matrix vector product, i.e.::

            phi_e = Ane @ phi_n

        Examples
        --------
        Here we compute the values of a scalar function on the nodes. We then create
        an averaging operator to approximate the function at the edges. We choose
        to define a scalar function that is strongly discontinuous in some places to
        demonstrate how the averaging operator will smooth out discontinuities.

        We start by importing the necessary packages and defining a mesh.

        >>> from discretize import TensorMesh
        >>> import numpy as np
        >>> import matplotlib.pyplot as plt
        >>> h = np.ones(40)
        >>> mesh = TensorMesh([h, h], x0="CC")

        Then we create a scalar variable on nodes,

        >>> phi_n = np.zeros(mesh.nN)
        >>> xy = mesh.nodes
        >>> phi_n[(xy[:, 1] > 0)] = 25.0
        >>> phi_n[(xy[:, 1] < -10.0) & (xy[:, 0] > -10.0) & (xy[:, 0] < 10.0)] = 50.0

        Next, we construct the averaging operator and apply it to
        the discrete scalar quantity to approximate the value on the edges.

        >>> Ane = mesh.average_node_to_edge
        >>> phi_e = Ane @ phi_n

        Plot the results,

        .. collapse:: Expand to show scripting for plot

            >>> fig = plt.figure(figsize=(11, 5))
            >>> ax1 = fig.add_subplot(121)
            >>> mesh.plot_image(phi_n, ax=ax1, v_type="N")
            >>> ax1.set_title("Variable at nodes")
            >>> ax2 = fig.add_subplot(122)
            >>> mesh.plot_image(phi_e, ax=ax2, v_type="E")
            >>> ax2.set_title("Averaged to edges")
            >>> plt.show()

        Below, we show a spy plot illustrating the sparsity and mapping
        of the operator

        .. collapse:: Expand to show scripting for plot

            >>> fig = plt.figure(figsize=(9, 9))
            >>> ax1 = fig.add_subplot(111)
            >>> ax1.spy(Ane, ms=1)
            >>> ax1.set_title("Node Index", fontsize=12, pad=5)
            >>> ax1.set_ylabel("Edge Index", fontsize=12)
            >>> plt.show()
        """
        raise NotImplementedError(
            f"average_node_to_edge not implemented for {type(self)}"
        )

    @property
    def average_node_to_face(self):
        """Averaging operator from nodes to faces (scalar quantities).

        This property constructs a 2nd order averaging operator that maps scalar
        quantities from nodes to edges; scalar at faces is organized in a 1D numpy.array
        of the form [x-faces, y-faces, z-faces]. This averaging operator is
        used when a discrete scalar quantity defined on mesh nodes must be
        projected to faces. Once constructed, the operator is stored
        permanently as a property of the mesh. *See notes*.

        Returns
        -------
        (n_faces, n_nodes) scipy.sparse.csr_matrix
            The scalar averaging operator from nodes to faces

        Notes
        -----
        Let :math:`\\boldsymbol{\\phi_n}` be a discrete scalar quantity that
        lives on mesh nodes. **average_node_to_face** constructs a discrete
        linear operator :math:`\\mathbf{A_{nf}}` that projects
        :math:`\\boldsymbol{\\phi_n}` to faces, i.e.:

        .. math::
            \\boldsymbol{\\phi_f} = \\mathbf{A_{nf}} \\, \\boldsymbol{\\phi_n}

        where :math:`\\boldsymbol{\\phi_f}` approximates the value of the scalar
        quantity at faces. For each face, we are simply averaging the values at
        the nodes which outline the face. The operation is implemented as a
        matrix vector product, i.e.::

            phi_f = Anf @ phi_n

        Examples
        --------
        Here we compute the values of a scalar function on the nodes. We then create
        an averaging operator to approximate the function at the faces. We choose
        to define a scalar function that is strongly discontinuous in some places to
        demonstrate how the averaging operator will smooth out discontinuities.

        We start by importing the necessary packages and defining a mesh.

        >>> from discretize import TensorMesh
        >>> import numpy as np
        >>> import matplotlib.pyplot as plt
        >>> h = np.ones(40)
        >>> mesh = TensorMesh([h, h], x0="CC")

        Then we, create a scalar variable on nodes

        >>> phi_n = np.zeros(mesh.nN)
        >>> xy = mesh.nodes
        >>> phi_n[(xy[:, 1] > 0)] = 25.0
        >>> phi_n[(xy[:, 1] < -10.0) & (xy[:, 0] > -10.0) & (xy[:, 0] < 10.0)] = 50.0

        Next, we construct the averaging operator and apply it to
        the discrete scalar quantity to approximate the value on the faces.

        >>> Anf = mesh.average_node_to_face
        >>> phi_f = Anf @ phi_n

        Plot the results,

        .. collapse:: Expand to show scripting for plot

            >>> fig = plt.figure(figsize=(11, 5))
            >>> ax1 = fig.add_subplot(121)
            >>> mesh.plot_image(phi_n, ax=ax1, v_type="N")
            >>> ax1.set_title("Variable at nodes")
            >>> ax2 = fig.add_subplot(122)
            >>> mesh.plot_image(phi_f, ax=ax2, v_type="F")
            >>> ax2.set_title("Averaged to faces")
            >>> plt.show()

        Below, we show a spy plot illustrating the sparsity and mapping
        of the operator

        .. collapse:: Expand to show scripting for plot

            >>> fig = plt.figure(figsize=(9, 9))
            >>> ax1 = fig.add_subplot(111)
            >>> ax1.spy(Anf, ms=1)
            >>> ax1.set_title("Node Index", fontsize=12, pad=5)
            >>> ax1.set_ylabel("Face Index", fontsize=12)
            >>> plt.show()
        """
        raise NotImplementedError(
            f"average_node_to_face not implemented for {type(self)}"
        )

    @property
    def project_face_to_boundary_face(self):
        """Projection matrix from all faces to boundary faces.

        Constructs and returns a matrix :math:`\\mathbf{P}` that projects from
        all mesh faces to boundary faces. That is, for a discrete vector
        :math:`\\mathbf{u}` that lives on the faces, the values on the boundary
        faces :math:`\\mathbf{u_b}` can be extracted via the following
        matrix-vector product::

            ub = P @ u

        Returns
        -------
        scipy.sparse.csr_matrix
            (n_boundary_faces, n_faces) Projection matrix with shape
        """
        raise NotImplementedError(
            f"project_face_to_boundary_face not implemented for {type(self)}"
        )

    @property
    def project_edge_to_boundary_edge(self):
        """Projection matrix from all edges to boundary edges.

        Constructs and returns a matrix :math:`\\mathbf{P}` that projects from
        all mesh edges to boundary edges. That is, for a discrete vector
        :math:`\\mathbf{u}` that lives on the edges, the values on the boundary
        edges :math:`\\mathbf{u_b}` can be extracted via the following
        matrix-vector product::

            ub = P @ u

        Returns
        -------
        (n_boundary_edges, n_edges) scipy.sparse.csr_matrix
            Projection matrix with shape
        """
        raise NotImplementedError(
            f"project_edge_to_boundary_edge not implemented for {type(self)}"
        )

    @property
    def project_node_to_boundary_node(self):
        """Projection matrix from all nodes to boundary nodes.

        Constructs and returns a matrix :math:`\\mathbf{P}` that projects from
        all mesh nodes to boundary nodes. That is, for a discrete scalar
        :math:`\\mathbf{u}` that lives on the nodes, the values on the boundary
        nodes :math:`\\mathbf{u_b}` can be extracted via the following
        matrix-vector product::

            ub = P @ u

        Returns
        -------
        (n_boundary_nodes, n_nodes) scipy.sparse.csr_matrix
            Projection matrix with shape
        """
        raise NotImplementedError(
            f"project_node_to_boundary_node not implemented for {type(self)}"
        )

    def closest_points_index(self, locations, grid_loc="CC", discard=False):
        """Find the indicies for the nearest grid location for a set of points.

        Parameters
        ----------
        locations : (n, dim) numpy.ndarray
            Points to query.
        grid_loc : {'CC', 'N', 'Fx', 'Fy', 'Fz', 'Ex', 'Ex', 'Ey', 'Ez'}
            Specifies the grid on which points are being moved to.
        discard : bool, optional
            Whether to discard the intenally created `scipy.spatial.KDTree`.

        Returns
        -------
        (n ) numpy.ndarray of int
            Vector of length *n* containing the indicies for the closest
            respective cell center, node, face or edge.

        Examples
        --------
        Here we define a set of random (x, y) locations and find the closest
        cell centers and nodes on a mesh.

        >>> from discretize import TensorMesh
        >>> from discretize.utils import closest_points_index
        >>> import numpy as np
        >>> import matplotlib.pyplot as plt
        >>> h = 2*np.ones(5)
        >>> mesh = TensorMesh([h, h], x0='00')

        Define some random locations, grid cell centers and grid nodes,

        >>> xy_random = np.random.uniform(0, 10, size=(4,2))
        >>> xy_centers = mesh.cell_centers
        >>> xy_nodes = mesh.nodes

        Find indicies of closest cell centers and nodes,

        >>> ind_centers = mesh.closest_points_index(xy_random, 'cell_centers')
        >>> ind_nodes = mesh.closest_points_index(xy_random, 'nodes')

        Plot closest cell centers and nodes

        >>> fig = plt.figure(figsize=(5, 5))
        >>> ax = fig.add_axes([0.1, 0.1, 0.8, 0.8])
        >>> mesh.plot_grid(ax=ax)
        >>> ax.scatter(xy_random[:, 0], xy_random[:, 1], 50, 'k')
        >>> ax.scatter(xy_centers[ind_centers, 0], xy_centers[ind_centers, 1], 50, 'r')
        >>> ax.scatter(xy_nodes[ind_nodes, 0], xy_nodes[ind_nodes, 1], 50, 'b')
        >>> plt.show()
        """
        locations = as_array_n_by_dim(locations, self.dim)

        grid_loc = self._parse_location_type(grid_loc)
        tree_name = f"_{grid_loc}_tree"

        tree = getattr(self, tree_name, None)
        if tree is None:
            grid = as_array_n_by_dim(getattr(self, grid_loc), self.dim)
            tree = KDTree(grid)
        _, ind = tree.query(locations)

        if not discard:
            setattr(self, tree_name, tree)

        return ind

    def point2index(self, locs):
        """Finds cells that contain the given points.
        Returns an array of index values of the cells that contain the given
        points

        Parameters
        ----------
        locs: (N, dim) array_like
            points to search for the location of

        Returns
        -------
        (N) array_like of int
            Cell indices that contain the points
        """
        raise NotImplementedError(f"point2index not implemented for {type(self)}")

    def get_interpolation_matrix(
        self, loc, location_type="cell_centers", zeros_outside=False, **kwargs
    ):
        """Construct linear interpolation matrix from mesh

        This method constructs a linear interpolation matrix from tensor locations
        (nodes, cell-centers, faces, etc...) on the mesh to a set of arbitrary locations.

        Parameters
        ----------
        loc : (n_pts, dim) numpy.ndarray
            Location of points being to interpolate to. Must have same dimensions as the mesh.
        location_type : str, optional
            Tensor locations on the mesh being interpolated from. *location_type* must be one of:

            - 'Ex', 'edges_x'           -> x-component of field defined on x edges
            - 'Ey', 'edges_y'           -> y-component of field defined on y edges
            - 'Ez', 'edges_z'           -> z-component of field defined on z edges
            - 'Fx', 'faces_x'           -> x-component of field defined on x faces
            - 'Fy', 'faces_y'           -> y-component of field defined on y faces
            - 'Fz', 'faces_z'           -> z-component of field defined on z faces
            - 'N', 'nodes'              -> scalar field defined on nodes
            - 'CC', 'cell_centers'      -> scalar field defined on cell centers
            - 'CCVx', 'cell_centers_x'  -> x-component of vector field defined on cell centers
            - 'CCVy', 'cell_centers_y'  -> y-component of vector field defined on cell centers
            - 'CCVz', 'cell_centers_z'  -> z-component of vector field defined on cell centers
        zeros_outside : bool, optional
            If *False*, nearest neighbour is used to compute the interpolate value
            at locations outside the mesh. If *True* , values at locations outside
            the mesh will be zero.

        Returns
        -------
        (n_pts, n_loc_type) scipy.sparse.csr_matrix
            A sparse matrix which interpolates the specified tensor quantity on mesh to
            the set of specified locations.


        Examples
        --------
        Here is a 1D example where a function evaluated on the nodes
        is interpolated to a set of random locations. To compare the accuracy, the
        function is evaluated at the set of random locations.

        >>> from discretize import TensorMesh
        >>> import numpy as np
        >>> import matplotlib.pyplot as plt
        >>> np.random.seed(14)

        >>> locs = np.random.rand(50)*0.8+0.1
        >>> dense = np.linspace(0, 1, 200)
        >>> fun = lambda x: np.cos(2*np.pi*x)

        >>> hx = 0.125 * np.ones(8)
        >>> mesh1D = TensorMesh([hx])
        >>> Q = mesh1D.get_interpolation_matrix(locs, 'nodes')

        .. collapse:: Expand to see scripting for plot

            >>> plt.figure(figsize=(5, 3))
            >>> plt.plot(dense, fun(dense), ':', c="C0", lw=3, label="True Function")
            >>> plt.plot(mesh1D.nodes, fun(mesh1D.nodes), 's', c="C0", ms=8, label="True sampled")
            >>> plt.plot(locs, Q*fun(mesh1D.nodes), 'o', ms=4, label="Interpolated")
            >>> plt.legend()
            >>> plt.show()

        Here, demonstrate a similar example on a 2D mesh using a 2D Gaussian distribution.
        We interpolate the Gaussian from the nodes to cell centers and examine the relative
        error.

        >>> hx = np.ones(10)
        >>> hy = np.ones(10)
        >>> mesh2D = TensorMesh([hx, hy], x0='CC')
        >>> def fun(x, y):
        ...     return np.exp(-(x**2 + y**2)/2**2)

        >>> nodes = mesh2D.nodes
        >>> val_nodes = fun(nodes[:, 0], nodes[:, 1])
        >>> centers = mesh2D.cell_centers
        >>> val_centers = fun(centers[:, 0], centers[:, 1])
        >>> A = mesh2D.get_interpolation_matrix(centers, 'nodes')
        >>> val_interp = A.dot(val_nodes)

        .. collapse:: Expand to see scripting for plot

            >>> fig = plt.figure(figsize=(11,3.3))
            >>> clim = (0., 1.)
            >>> ax1 = fig.add_subplot(131)
            >>> ax2 = fig.add_subplot(132)
            >>> ax3 = fig.add_subplot(133)
            >>> mesh2D.plot_image(val_centers, ax=ax1, clim=clim)
            >>> mesh2D.plot_image(val_interp, ax=ax2, clim=clim)
            >>> mesh2D.plot_image(val_centers-val_interp, ax=ax3, clim=clim)
            >>> ax1.set_title('Analytic at Centers')
            >>> ax2.set_title('Interpolated from Nodes')
            >>> ax3.set_title('Relative Error')
            >>> plt.show()
        """
        raise NotImplementedError(
            f"get_interpolation_matrix not implemented for {type(self)}"
        )

    def _parse_location_type(self, location_type):
        if len(location_type) == 0:
            return location_type
        elif location_type[0] == "F":
            if len(location_type) > 1:
                return "faces_" + location_type[-1]
            else:
                return "faces"
        elif location_type[0] == "E":
            if len(location_type) > 1:
                return "edges_" + location_type[-1]
            else:
                return "edges"
        elif location_type[0] == "N":
            return "nodes"
        elif location_type[0] == "C":
            if len(location_type) > 2:
                return "cell_centers_" + location_type[-1]
            else:
                return "cell_centers"
        else:
<<<<<<< HEAD
            return location_type
=======
            return location_type

    # DEPRECATED
    normals = deprecate_property(
        "face_normals", "normals", removal_version="1.0.0", future_warn=True
    )
    tangents = deprecate_property(
        "edge_tangents", "tangents", removal_version="1.0.0", future_warn=True
    )
    projectEdgeVector = deprecate_method(
        "project_edge_vector",
        "projectEdgeVector",
        removal_version="1.0.0",
        future_warn=True,
    )
    projectFaceVector = deprecate_method(
        "project_face_vector",
        "projectFaceVector",
        removal_version="1.0.0",
        future_warn=True,
    )
    getInterpolationMat = deprecate_method(
        "get_interpolation_matrix",
        "getInterpolationMat",
        removal_version="1.0.0",
        future_warn=True,
    )
    nodalGrad = deprecate_property(
        "nodal_gradient", "nodalGrad", removal_version="1.0.0", future_warn=True
    )
    nodalLaplacian = deprecate_property(
        "nodal_laplacian", "nodalLaplacian", removal_version="1.0.0", future_warn=True
    )
    faceDiv = deprecate_property(
        "face_divergence", "faceDiv", removal_version="1.0.0", future_warn=True
    )
    edgeCurl = deprecate_property(
        "edge_curl", "edgeCurl", removal_version="1.0.0", future_warn=True
    )
    getFaceInnerProduct = deprecate_method(
        "get_face_inner_product",
        "getFaceInnerProduct",
        removal_version="1.0.0",
        future_warn=True,
    )
    getEdgeInnerProduct = deprecate_method(
        "get_edge_inner_product",
        "getEdgeInnerProduct",
        removal_version="1.0.0",
        future_warn=True,
    )
    getFaceInnerProductDeriv = deprecate_method(
        "get_face_inner_product_deriv",
        "getFaceInnerProductDeriv",
        removal_version="1.0.0",
        future_warn=True,
    )
    getEdgeInnerProductDeriv = deprecate_method(
        "get_edge_inner_product_deriv",
        "getEdgeInnerProductDeriv",
        removal_version="1.0.0",
        future_warn=True,
    )
    vol = deprecate_property(
        "cell_volumes", "vol", removal_version="1.0.0", future_warn=True
    )
    area = deprecate_property(
        "face_areas", "area", removal_version="1.0.0", future_warn=True
    )
    edge = deprecate_property(
        "edge_lengths", "edge", removal_version="1.0.0", future_warn=True
    )
>>>>>>> 1788cb0f
<|MERGE_RESOLUTION|>--- conflicted
+++ resolved
@@ -2,15 +2,7 @@
 import os
 import json
 from scipy.spatial import KDTree
-<<<<<<< HEAD
 from discretize.utils.code_utils import as_array_n_by_dim
-=======
-from discretize.utils.code_utils import (
-    deprecate_property,
-    deprecate_method,
-    as_array_n_by_dim,
-)
->>>>>>> 1788cb0f
 
 
 class BaseMesh:
@@ -3598,79 +3590,4 @@
             else:
                 return "cell_centers"
         else:
-<<<<<<< HEAD
-            return location_type
-=======
-            return location_type
-
-    # DEPRECATED
-    normals = deprecate_property(
-        "face_normals", "normals", removal_version="1.0.0", future_warn=True
-    )
-    tangents = deprecate_property(
-        "edge_tangents", "tangents", removal_version="1.0.0", future_warn=True
-    )
-    projectEdgeVector = deprecate_method(
-        "project_edge_vector",
-        "projectEdgeVector",
-        removal_version="1.0.0",
-        future_warn=True,
-    )
-    projectFaceVector = deprecate_method(
-        "project_face_vector",
-        "projectFaceVector",
-        removal_version="1.0.0",
-        future_warn=True,
-    )
-    getInterpolationMat = deprecate_method(
-        "get_interpolation_matrix",
-        "getInterpolationMat",
-        removal_version="1.0.0",
-        future_warn=True,
-    )
-    nodalGrad = deprecate_property(
-        "nodal_gradient", "nodalGrad", removal_version="1.0.0", future_warn=True
-    )
-    nodalLaplacian = deprecate_property(
-        "nodal_laplacian", "nodalLaplacian", removal_version="1.0.0", future_warn=True
-    )
-    faceDiv = deprecate_property(
-        "face_divergence", "faceDiv", removal_version="1.0.0", future_warn=True
-    )
-    edgeCurl = deprecate_property(
-        "edge_curl", "edgeCurl", removal_version="1.0.0", future_warn=True
-    )
-    getFaceInnerProduct = deprecate_method(
-        "get_face_inner_product",
-        "getFaceInnerProduct",
-        removal_version="1.0.0",
-        future_warn=True,
-    )
-    getEdgeInnerProduct = deprecate_method(
-        "get_edge_inner_product",
-        "getEdgeInnerProduct",
-        removal_version="1.0.0",
-        future_warn=True,
-    )
-    getFaceInnerProductDeriv = deprecate_method(
-        "get_face_inner_product_deriv",
-        "getFaceInnerProductDeriv",
-        removal_version="1.0.0",
-        future_warn=True,
-    )
-    getEdgeInnerProductDeriv = deprecate_method(
-        "get_edge_inner_product_deriv",
-        "getEdgeInnerProductDeriv",
-        removal_version="1.0.0",
-        future_warn=True,
-    )
-    vol = deprecate_property(
-        "cell_volumes", "vol", removal_version="1.0.0", future_warn=True
-    )
-    area = deprecate_property(
-        "face_areas", "area", removal_version="1.0.0", future_warn=True
-    )
-    edge = deprecate_property(
-        "edge_lengths", "edge", removal_version="1.0.0", future_warn=True
-    )
->>>>>>> 1788cb0f
+            return location_type