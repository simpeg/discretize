--- conflicted
+++ resolved
@@ -161,14 +161,6 @@
         verbose : bool, optional
             If *True*, the path of the json file is printed
         """
-<<<<<<< HEAD
-=======
-        if "filename" in kwargs:
-            raise TypeError(
-                "The filename keyword argument has been removed, please use file_name. "
-                "This will be removed in discretize 1.0.0"
-            )
->>>>>>> e14e13ed
         f = os.path.abspath(file_name)  # make sure we are working with abs path
         with open(f, "w") as outfile:
             json.dump(self.to_dict(), outfile)
@@ -3523,75 +3515,4 @@
             else:
                 return "cell_centers"
         else:
-<<<<<<< HEAD
-            return location_type
-=======
-            return location_type
-
-    # DEPRECATED
-    normals = deprecate_property(
-        "face_normals", "normals", removal_version="1.0.0", error=True
-    )
-    tangents = deprecate_property(
-        "edge_tangents", "tangents", removal_version="1.0.0", error=True
-    )
-    projectEdgeVector = deprecate_method(
-        "project_edge_vector",
-        "projectEdgeVector",
-        removal_version="1.0.0",
-        error=True,
-    )
-    projectFaceVector = deprecate_method(
-        "project_face_vector",
-        "projectFaceVector",
-        removal_version="1.0.0",
-        error=True,
-    )
-    getInterpolationMat = deprecate_method(
-        "get_interpolation_matrix",
-        "getInterpolationMat",
-        removal_version="1.0.0",
-        error=True,
-    )
-    nodalGrad = deprecate_property(
-        "nodal_gradient", "nodalGrad", removal_version="1.0.0", error=True
-    )
-    nodalLaplacian = deprecate_property(
-        "nodal_laplacian", "nodalLaplacian", removal_version="1.0.0", error=True
-    )
-    faceDiv = deprecate_property(
-        "face_divergence", "faceDiv", removal_version="1.0.0", error=True
-    )
-    edgeCurl = deprecate_property(
-        "edge_curl", "edgeCurl", removal_version="1.0.0", error=True
-    )
-    getFaceInnerProduct = deprecate_method(
-        "get_face_inner_product",
-        "getFaceInnerProduct",
-        removal_version="1.0.0",
-        error=True,
-    )
-    getEdgeInnerProduct = deprecate_method(
-        "get_edge_inner_product",
-        "getEdgeInnerProduct",
-        removal_version="1.0.0",
-        error=True,
-    )
-    getFaceInnerProductDeriv = deprecate_method(
-        "get_face_inner_product_deriv",
-        "getFaceInnerProductDeriv",
-        removal_version="1.0.0",
-        error=True,
-    )
-    getEdgeInnerProductDeriv = deprecate_method(
-        "get_edge_inner_product_deriv",
-        "getEdgeInnerProductDeriv",
-        removal_version="1.0.0",
-        error=True,
-    )
-    vol = deprecate_property("cell_volumes", "vol", removal_version="1.0.0", error=True)
-    area = deprecate_property("face_areas", "area", removal_version="1.0.0", error=True)
-    edge = deprecate_property(
-        "edge_lengths", "edge", removal_version="1.0.0", error=True
-    )
->>>>>>> e14e13ed
+            return location_type