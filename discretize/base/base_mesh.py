--- conflicted
+++ resolved
@@ -115,7 +115,6 @@
 
     @property
     def origin(self):
-<<<<<<< HEAD
         """Base point for the mesh
 
         For a cartesian mesh, this is the bottom southwest corner.
@@ -125,9 +124,6 @@
         np.ndarray of float
             origin with length mesh.dim
         """
-=======
-        """Origin of the mesh"""
->>>>>>> 00ffb004
         return self._origin
 
     @origin.setter
@@ -306,7 +302,6 @@
 
     @classmethod
     def deserialize(cls, items, **kwargs):
-<<<<<<< HEAD
         """Create this mesh from a dictionary of attributes
 
         Parameters
@@ -315,12 +310,8 @@
             dictionary of {attribute : value} pairs that will be passed to this class's
             initialization method as keyword arguments.
         """
-        items.pop('__module__', None)
-        items.pop('__class__', None)
-=======
         items.pop("__module__", None)
         items.pop("__class__", None)
->>>>>>> 00ffb004
         return cls(**items)
 
     @property
