--- conflicted
+++ resolved
@@ -176,17 +176,10 @@
             '_gridEx', '_gridEy', '_gridEz',
             '_area', '_edge', '_vol',
             '_faceDiv', '_edgeCurl', '_nodalGrad',
-<<<<<<< HEAD
-            '_aveFx2CC', '_aveFy2CC', '_aveFz2CC',
-            '_aveF2CC', '_aveF2CCV',
-            '_aveEx2CC', '_aveEy2CC', '_aveEz2CC',
-            '_aveE2CC', '_aveE2CCV',
-            '_aveN2CC',
-=======
             '_aveFx2CC', '_aveFy2CC', '_aveFz2CC', '_aveF2CC', '_aveF2CCV',
             '_aveEx2CC', '_aveEy2CC', '_aveEz2CC', '_aveE2CC', '_aveE2CCV',
             '_aveN2CC', '_h_gridded'
->>>>>>> 5d802e34
+
         ]
 
         for p in deleteThese:
