import numpy as np
from discretize.utils.matrix_utils import mkvc
from discretize.utils.code_utils import as_array_n_by_dim


def cylindrical_to_cartesian(grid, vec=None):
    """
    Transform a grid or a vector from cylindrical coordinates :math:`(r, \\theta, z)` to
    Cartesian coordinates :math:`(x, y, z)`. :math:`\\theta` is given in radians.

    Parameters
    ----------
    grid : (n, 3) array_like
        Location points defined in cylindrical coordinates :math:`(r, \\theta, z)`.
    vec : (n, 3) array_like, optional
        Vector defined in cylindrical coordinates :math:`(r, \\theta, z)` at the
        locations grid. Will also except a flattend array in column major order with the
        same number of elements.

    Returns
    -------
    (n, 3) numpy.ndarray
        If `vec` is ``None``, this returns the transformed `grid` array, otherwise
        this is the transformed `vec` array.

    Examples
    --------
    Here, we convert a series of vectors in 3D space from cylindrical coordinates
    to Cartesian coordinates.

    >>> from discretize.utils import cylindrical_to_cartesian
    >>> import numpy as np

    Construct original set of vectors in cylindrical coordinates

    >>> r = np.ones(9)
    >>> phi = np.linspace(0, 2*np.pi, 9)
    >>> z = np.linspace(-4., 4., 9)
    >>> u = np.c_[r, phi, z]
    >>> u
    array([[ 1.        ,  0.        , -4.        ],
           [ 1.        ,  0.78539816, -3.        ],
           [ 1.        ,  1.57079633, -2.        ],
           [ 1.        ,  2.35619449, -1.        ],
           [ 1.        ,  3.14159265,  0.        ],
           [ 1.        ,  3.92699082,  1.        ],
           [ 1.        ,  4.71238898,  2.        ],
           [ 1.        ,  5.49778714,  3.        ],
           [ 1.        ,  6.28318531,  4.        ]])

    Create equivalent set of vectors in Cartesian coordinates

    >>> v = cylindrical_to_cartesian(u)
    >>> v
    array([[ 1.00000000e+00,  0.00000000e+00, -4.00000000e+00],
           [ 7.07106781e-01,  7.07106781e-01, -3.00000000e+00],
           [ 6.12323400e-17,  1.00000000e+00, -2.00000000e+00],
           [-7.07106781e-01,  7.07106781e-01, -1.00000000e+00],
           [-1.00000000e+00,  1.22464680e-16,  0.00000000e+00],
           [-7.07106781e-01, -7.07106781e-01,  1.00000000e+00],
           [-1.83697020e-16, -1.00000000e+00,  2.00000000e+00],
           [ 7.07106781e-01, -7.07106781e-01,  3.00000000e+00],
           [ 1.00000000e+00, -2.44929360e-16,  4.00000000e+00]])
    """
    grid = np.atleast_2d(grid)

    if vec is None:
        return np.hstack(
            [
                mkvc(grid[:, 0] * np.cos(grid[:, 1]), 2),
                mkvc(grid[:, 0] * np.sin(grid[:, 1]), 2),
                mkvc(grid[:, 2], 2),
            ]
        )
    vec = np.asanyarray(vec)
    if len(vec.shape) == 1 or vec.shape[1] == 1:
        vec = vec.reshape(grid.shape, order="F")

    x = vec[:, 0] * np.cos(grid[:, 1]) - vec[:, 1] * np.sin(grid[:, 1])
    y = vec[:, 0] * np.sin(grid[:, 1]) + vec[:, 1] * np.cos(grid[:, 1])

    newvec = [x, y]
    if grid.shape[1] == 3:
        z = vec[:, 2]
        newvec += [z]

    return np.vstack(newvec).T


def cyl2cart(grid, vec=None):
    """An alias for cylindrical_to_cartesian

    See Also
    --------
    cylindrical_to_cartesian
    """
    return cylindrical_to_cartesian(grid, vec)


def cartesian_to_cylindrical(grid, vec=None):
    """
    Transform a grid or a vector from Cartesian coordinates :math:`(x, y, z)` to
    cylindrical coordinates :math:`(r, \\theta, z)`.

    Parameters
    ----------
    grid : (n, 3) array_like
        Location points defined in Cartesian coordinates :math:`(x, y z)`.
    vec : (n, 3) array_like, optional
        Vector defined in Cartesian coordinates. This also accepts a flattened array
        with the same total elements in column major order.

    Returns
    -------
    (n, 3) numpy.ndarray
        If `vec` is ``None``, this returns the transformed `grid` array, otherwise
        this is the transformed `vec` array.

    Examples
    --------
    Here, we convert a series of vectors in 3D space from Cartesian coordinates
    to cylindrical coordinates.

    >>> from discretize.utils import cartesian_to_cylindrical
    >>> import numpy as np

    Create set of vectors in Cartesian coordinates

    >>> r = np.ones(9)
    >>> phi = np.linspace(0, 2*np.pi, 9)
    >>> z = np.linspace(-4., 4., 9)
    >>> x = r*np.cos(phi)
    >>> y = r*np.sin(phi)
    >>> u = np.c_[x, y, z]
    >>> u
    array([[ 1.00000000e+00,  0.00000000e+00, -4.00000000e+00],
           [ 7.07106781e-01,  7.07106781e-01, -3.00000000e+00],
           [ 6.12323400e-17,  1.00000000e+00, -2.00000000e+00],
           [-7.07106781e-01,  7.07106781e-01, -1.00000000e+00],
           [-1.00000000e+00,  1.22464680e-16,  0.00000000e+00],
           [-7.07106781e-01, -7.07106781e-01,  1.00000000e+00],
           [-1.83697020e-16, -1.00000000e+00,  2.00000000e+00],
           [ 7.07106781e-01, -7.07106781e-01,  3.00000000e+00],
           [ 1.00000000e+00, -2.44929360e-16,  4.00000000e+00]])

    Compute equivalent set of vectors in cylindrical coordinates

    >>> v = cartesian_to_cylindrical(u)
    >>> v
    array([[ 1.00000000e+00,  0.00000000e+00, -4.00000000e+00],
           [ 1.00000000e+00,  7.85398163e-01, -3.00000000e+00],
           [ 1.00000000e+00,  1.57079633e+00, -2.00000000e+00],
           [ 1.00000000e+00,  2.35619449e+00, -1.00000000e+00],
           [ 1.00000000e+00,  3.14159265e+00,  0.00000000e+00],
           [ 1.00000000e+00, -2.35619449e+00,  1.00000000e+00],
           [ 1.00000000e+00, -1.57079633e+00,  2.00000000e+00],
           [ 1.00000000e+00, -7.85398163e-01,  3.00000000e+00],
           [ 1.00000000e+00, -2.44929360e-16,  4.00000000e+00]])
    """
    grid = as_array_n_by_dim(grid, 3)
    theta = np.arctan2(grid[:, 1], grid[:, 0])
    if vec is None:
        return np.c_[np.linalg.norm(grid[:, :2], axis=-1), theta, grid[:, 2]]
    vec = as_array_n_by_dim(vec, 3)

    return np.hstack(
        [
            mkvc(np.cos(theta) * vec[:, 0] + np.sin(theta) * vec[:, 1], 2),
            mkvc(-np.sin(theta) * vec[:, 0] + np.cos(theta) * vec[:, 1], 2),
            mkvc(vec[:, 2], 2),
        ]
    )


def cart2cyl(grid, vec=None):
    """An alias for cartesian_to_cylindrical

    See Also
    --------
    cartesian_to_cylindrical
    """
    return cartesian_to_cylindrical(grid, vec)


def rotation_matrix_from_normals(v0, v1, tol=1e-20):
    """
    Generate a 3x3 rotation matrix defining the rotation from vector v0 to v1.

    This function uses Rodrigues' rotation formula to generate the rotation
    matrix :math:`\\mathbf{A}` going from vector :math:`\\mathbf{v_0}` to
    vector :math:`\\mathbf{v_1}`. Thus:

    .. math::
        \\mathbf{Av_0} = \\mathbf{v_1}

    For detailed desciption of the algorithm, see
    https://en.wikipedia.org/wiki/Rodrigues%27_rotation_formula

    Parameters
    ----------
    v0 : (3) numpy.ndarray
        Starting orientation direction
    v1 : (3) numpy.ndarray
        Finishing orientation direction
    tol : float, optional
        Numerical tolerance. If the length of the rotation axis is below this value,
        it is assumed to be no rotation, and an identity matrix is returned.

    Returns
    -------
    (3, 3) numpy.ndarray
        The rotation matrix from v0 to v1.
    """

    # ensure both v0, v1 are vectors of length 1
    if len(v0) != 3:
        raise ValueError("Length of n0 should be 3")
    if len(v1) != 3:
        raise ValueError("Length of n1 should be 3")

    # ensure both are true normals
    n0 = v0 * 1.0 / np.linalg.norm(v0)
    n1 = v1 * 1.0 / np.linalg.norm(v1)

    n0dotn1 = n0.dot(n1)

    # define the rotation axis, which is the cross product of the two vectors
    rotAx = np.cross(n0, n1)

    if np.linalg.norm(rotAx) < tol:
        return np.eye(3, dtype=float)

    rotAx *= 1.0 / np.linalg.norm(rotAx)

    cosT = n0dotn1 / (np.linalg.norm(n0) * np.linalg.norm(n1))
    sinT = np.sqrt(1.0 - n0dotn1 ** 2)

    ux = np.array(
        [
            [0.0, -rotAx[2], rotAx[1]],
            [rotAx[2], 0.0, -rotAx[0]],
            [-rotAx[1], rotAx[0], 0.0],
        ],
        dtype=float,
    )

    return np.eye(3, dtype=float) + sinT * ux + (1.0 - cosT) * (ux.dot(ux))


def rotate_points_from_normals(xyz, v0, v1, x0=np.r_[0.0, 0.0, 0.0]):
    """Rotate a set of xyz locations about a specified point.

    Rotate a grid of Cartesian points about a location x0 according to the
    rotation defined from vector v0 to v1.

    Let :math:`\\mathbf{x}` represent an input xyz location, let :math:`\\mathbf{x_0}` be
    the origin of rotation, and let :math:`\\mathbf{R}` denote the rotation matrix from
    vector v0 to v1. Where :math:`\\mathbf{x'}` is the new xyz location, this function
    outputs the following operation for all input locations:

    .. math::
        \\mathbf{x'} = \\mathbf{R (x - x_0)} + \\mathbf{x_0}

    Parameters
    ----------
    xyz : (n, 3) numpy.ndarray
        locations to rotate
    v0 : (3) numpy.ndarray
        Starting orientation direction
    v1 : (3) numpy.ndarray
        Finishing orientation direction
    x0 : (3) numpy.ndarray, optional
        The origin of rotation.

    Returns
    -------
    (n, 3) numpy.ndarray
        The rotated xyz locations.
    """

    # Compute rotation matrix between v0 and v1
    R = rotation_matrix_from_normals(v0, v1)

    if xyz.shape[1] != 3:
        raise ValueError("Grid of xyz points should be n x 3")
    if len(x0) != 3:
        raise ValueError("x0 should have length 3")

    # Define origin
    X0 = np.ones([xyz.shape[0], 1]) * mkvc(x0)

<<<<<<< HEAD
    return (xyz - X0).dot(R.T) + X0  # equivalent to (R*(xyz - X0)).T + X0
=======
    return (xyz - X0).dot(R.T) + X0  # equivalent to (R*(xyz - X0)).T + X0


rotationMatrixFromNormals = deprecate_function(
    rotation_matrix_from_normals, "rotationMatrixFromNormals", removal_version="1.0.0", future_warn=True
)
rotatePointsFromNormals = deprecate_function(
    rotate_points_from_normals, "rotatePointsFromNormals", removal_version="1.0.0", future_warn=True
)
>>>>>>> 7aa4132b
<|MERGE_RESOLUTION|>--- conflicted
+++ resolved
@@ -289,16 +289,4 @@
     # Define origin
     X0 = np.ones([xyz.shape[0], 1]) * mkvc(x0)
 
-<<<<<<< HEAD
-    return (xyz - X0).dot(R.T) + X0  # equivalent to (R*(xyz - X0)).T + X0
-=======
-    return (xyz - X0).dot(R.T) + X0  # equivalent to (R*(xyz - X0)).T + X0
-
-
-rotationMatrixFromNormals = deprecate_function(
-    rotation_matrix_from_normals, "rotationMatrixFromNormals", removal_version="1.0.0", future_warn=True
-)
-rotatePointsFromNormals = deprecate_function(
-    rotate_points_from_normals, "rotatePointsFromNormals", removal_version="1.0.0", future_warn=True
-)
->>>>>>> 7aa4132b
+    return (xyz - X0).dot(R.T) + X0  # equivalent to (R*(xyz - X0)).T + X0