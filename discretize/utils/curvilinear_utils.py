import numpy as np
from discretize.utils.matrix_utils import mkvc, ndgrid, sub2ind
import warnings


def example_curvilinear_grid(nC, exType):
    """Creates and returns the gridded node locations for a curvilinear mesh.

    Parameters
    ----------
    nC : list of int
        list of number of cells in each dimension. Must be length 2 or 3
    exType : {"rect", "rotate", "sphere"}
        String specifying the style of example curvilinear mesh.

    Returns
    -------
    list of numpy.ndarray
        List containing the gridded x, y (and z) node locations for the
        curvilinear mesh.
    """
    if not isinstance(nC, list):
        raise TypeError("nC must be a list containing the number of nodes")
    if len(nC) != 2 and len(nC) != 3:
        raise ValueError("nC must either two or three dimensions")
    exType = exType.lower()

    possibleTypes = ["rect", "rotate", "sphere"]
    if exType not in possibleTypes:
        raise TypeError("Not a possible example type.")

    if exType == "rect":
        return list(
            ndgrid([np.cumsum(np.r_[0, np.ones(nx) / nx]) for nx in nC], vector=False)
        )
    elif exType == "sphere":
        nodes = list(
            ndgrid(
                [np.cumsum(np.r_[0, np.ones(nx) / nx]) - 0.5 for nx in nC], vector=False
            )
        )
        nodes = np.stack(nodes, axis=-1)
        nodes = 2 * nodes
        # L_inf distance to center
        r0 = np.linalg.norm(nodes, ord=np.inf, axis=-1)
        # L2 distance to center
        r2 = np.linalg.norm(nodes, axis=-1)
        r0[r0 == 0.0] = 1.0
        r2[r2 == 0.0] = 1.0
        scale = r0 / r2
        nodes = nodes * scale[..., None]
        nodes = np.transpose(nodes, (-1, *np.arange(len(nC))))
        nodes = [node for node in nodes]  # turn it into a list
        return nodes
    elif exType == "rotate":
        if len(nC) == 2:
            X, Y = ndgrid(
                [np.cumsum(np.r_[0, np.ones(nx) / nx]) for nx in nC], vector=False
            )
            amt = 0.5 - np.sqrt((X - 0.5) ** 2 + (Y - 0.5) ** 2)
            amt[amt < 0] = 0
            return [X + (-(Y - 0.5)) * amt, Y + (+(X - 0.5)) * amt]
        elif len(nC) == 3:
            X, Y, Z = ndgrid(
                [np.cumsum(np.r_[0, np.ones(nx) / nx]) for nx in nC], vector=False
            )
            amt = 0.5 - np.sqrt((X - 0.5) ** 2 + (Y - 0.5) ** 2 + (Z - 0.5) ** 2)
            amt[amt < 0] = 0
            return [
                X + (-(Y - 0.5)) * amt,
                Y + (-(Z - 0.5)) * amt,
                Z + (-(X - 0.5)) * amt,
            ]


def volume_tetrahedron(xyz, A, B, C, D):
    """Returns the tetrahedron volumes for a specified set of verticies.

    Let *xyz* be an (n, 3) array denoting a set of vertex locations.
    Any 4 vertex locations *a, b, c* and *d* can be used to define a tetrahedron.
    For the set of tetrahedra whose verticies are indexed in vectors
    *A, B, C* and *D*, this function returns the corresponding volumes.
    See algorithm: https://en.wikipedia.org/wiki/Tetrahedron#Volume

    .. math::
       vol = {1 \\over 6} \\big | ( \\mathbf{a - d} ) \\cdot
       ( ( \\mathbf{b - d} ) \\times ( \\mathbf{c - d} ) ) \\big |

    Parameters
    ----------
    xyz : (n_pts, 3) numpy.ndarray
        x,y, and z locations for all verticies
    A : (n_tetra) numpy.ndarray of int
        Vector containing the indicies for the **a** vertex locations
    B : (n_tetra) numpy.ndarray of int
        Vector containing the indicies for the **b** vertex locations
    C : (n_tetra) numpy.ndarray of int
        Vector containing the indicies for the **c** vertex locations
    D : (n_tetra) numpy.ndarray of int
        Vector containing the indicies for the **d** vertex locations

    Returns
    -------
    (n_tetra) numpy.ndarray
        Volumes of the tetrahedra whose vertices are indexed by
        *A, B, C* and *D*.

    Examples
    --------
    Here we define a small 3D tensor mesh. 4 nodes are chosen to
    be the verticies of a tetrahedron. We compute the volume of this
    tetrahedron. Note that xyz locations for the verticies can be
    scattered and do not require regular spacing.

    >>> from discretize.utils import volume_tetrahedron
    >>> from discretize import TensorMesh
    >>> import numpy as np
    >>> import matplotlib.pyplot as plt
    >>> import matplotlib as mpl
    >>> mpl.rcParams.update({"font.size": 14})

    Define corners of a uniform cube

    >>> h = [1, 1]
    >>> mesh = TensorMesh([h, h, h])
    >>> xyz = mesh.nodes

    Specify the indicies of the corner points

    >>> A = np.array([0])
    >>> B = np.array([6])
    >>> C = np.array([8])
    >>> D = np.array([24])

    Compute volume for all tetrahedra and the extract first one

    >>> vol = volume_tetrahedron(xyz, A, B, C, D)
    >>> vol = vol[0]
    >>> vol
    array([1.33333333])

    Plotting small mesh and tetrahedron

    .. collapse:: Expand to show scripting for plot

        >>> fig = plt.figure(figsize=(7, 7))
        >>> ax = fig.gca(projection='3d')
        >>> mesh.plot_grid(ax=ax)
        >>> k = [0, 6, 8, 0, 24, 6, 24, 8]
        >>> xyz_tetra = xyz[k, :]
        >>> ax.plot(xyz_tetra[:, 0], xyz_tetra[:, 1], xyz_tetra[:, 2], 'r')
        >>> ax.text(-0.25, 0., 3., 'Volume of the tetrahedron: {:g} $m^3$'.format(vol))
        >>> plt.show()
    """

    AD = xyz[A, :] - xyz[D, :]
    BD = xyz[B, :] - xyz[D, :]
    CD = xyz[C, :] - xyz[D, :]

    V = (
        (BD[:, 0] * CD[:, 1] - BD[:, 1] * CD[:, 0]) * AD[:, 2]
        - (BD[:, 0] * CD[:, 2] - BD[:, 2] * CD[:, 0]) * AD[:, 1]
        + (BD[:, 1] * CD[:, 2] - BD[:, 2] * CD[:, 1]) * AD[:, 0]
    )
    return np.abs(V / 6)


def index_cube(nodes, grid_shape, n=None):
    """Returns the index of nodes on a tensor (or curvilinear) mesh.

    For 2D tensor meshes, each cell is defined by nodes
    *A, B, C* and *D*. And for 3D tensor meshes, each cell
    is defined by nodes *A* through *H* (see below). *index_cube*
    outputs the indices for the specified node(s) for all
    cells in the mesh.

    TWO DIMENSIONS::

      node(i,j+1)      node(i+i,j+1)
           B -------------- C
           |                |
           |    cell(i,j)   |
           |        I       |
           |                |
           A -------------- D
       node(i,j)        node(i+1,j)

    THREE DIMENSIONS::

        node(i,j+1,k+1)    node(i+1,j+1,k+1)
                F ---------------- G
               /|                / |
              / |               /  |
             /  |              /   |
     node(i,j,k+1)     node(i+1,j,k+1)
           E --------------- H     |
           |    B -----------|---- C
           |   / cell(i,j,k) |   /
           |  /        I     |  /
           | /               | /
           A --------------- D
      node(i,j,k)     node(i+1,j,k)

    Parameters
    ----------
    nodes : str
        String specifying which nodes to return. For 2D meshes,
        *nodes* must be a string containing combinations of the characters 'A', 'B',
        'C', or 'D'. For 3D meshes, *nodes* can also be 'E', 'F', 'G', or 'H'. Note that
        order is preserved. E.g. if we want to return the C, D and A node indices in
        that particular order, we input *nodes* = 'CDA'.
    grid_shape : list of int
        Number of nodes along the i,j,k directions; e.g. [ni,nj,nk]
    nc : list of int
        Number of cells along the i,j,k directions; e.g. [nci,ncj,nck]

    Returns
    -------
    index : tuple of numpy.ndarray
        Each entry of the tuple is a 1D :class:`numpy.ndarray` containing the indices of
        the nodes specified in the input *nodes* in the order asked;
        e.g. if *nodes* = 'DCBA', the tuple returned is ordered (D,C,B,A).

    Examples
    --------
    Here, we construct a small 2D tensor mesh
    (works for a curvilinear mesh as well) and use *index_cube*
    to find the indices of the 'A' and 'C' nodes. We then
    plot the mesh, as well as the 'A' and 'C' node locations.

    >>> from discretize import TensorMesh
    >>> from discretize.utils import index_cube
    >>> from matplotlib import pyplot as plt
    >>> import numpy as np

    Create a simple tensor mesh.

    >>> n_cells = 5
    >>> h = 2*np.ones(n_cells)
    >>> mesh = TensorMesh([h, h], x0='00')

    Get indices of 'A' and 'C' nodes for all cells.

    >>> A, C = index_cube('AC', [n_cells+1, n_cells+1])

    Plot mesh and the locations of the A and C nodes

    .. collapse:: Expand to show scripting for plot

        >>> fig1 = plt.figure(figsize=(5, 5))
        >>> ax1 = fig1.add_axes([0.1, 0.1, 0.8, 0.8])
        >>> mesh.plot_grid(ax=ax1)
        >>> ax1.scatter(mesh.nodes[A, 0], mesh.nodes[A, 1], 100, 'r', marker='^')
        >>> ax1.scatter(mesh.nodes[C, 0], mesh.nodes[C, 1], 100, 'g', marker='v')
        >>> ax1.set_title('A nodes (red) and C nodes (green)')
        >>> plt.show()
    """

    if not isinstance(nodes, str):
        raise TypeError("Nodes must be a str variable: e.g. 'ABCD'")
    nodes = nodes.upper()
    try:
        dim = len(grid_shape)
        if n is None:
            n = tuple(x - 1 for x in grid_shape)
    except TypeError:
        return TypeError("grid_shape must be iterable")
    # Make sure that we choose from the possible nodes.
    possibleNodes = "ABCD" if dim == 2 else "ABCDEFGH"
    for node in nodes:
        if node not in possibleNodes:
            raise ValueError("Nodes must be chosen from: '{0!s}'".format(possibleNodes))

    if dim == 2:
        ij = ndgrid(np.arange(n[0]), np.arange(n[1]))
        i, j = ij[:, 0], ij[:, 1]
    elif dim == 3:
        ijk = ndgrid(np.arange(n[0]), np.arange(n[1]), np.arange(n[2]))
        i, j, k = ijk[:, 0], ijk[:, 1], ijk[:, 2]
    else:
        raise Exception("Only 2 and 3 dimensions supported.")

    nodeMap = {
        "A": [0, 0, 0],
        "B": [0, 1, 0],
        "C": [1, 1, 0],
        "D": [1, 0, 0],
        "E": [0, 0, 1],
        "F": [0, 1, 1],
        "G": [1, 1, 1],
        "H": [1, 0, 1],
    }
    out = ()
    for node in nodes:
        shift = nodeMap[node]
        if dim == 2:
            out += (sub2ind(grid_shape, np.c_[i + shift[0], j + shift[1]]).flatten(),)
        elif dim == 3:
            out += (
                sub2ind(
                    grid_shape, np.c_[i + shift[0], j + shift[1], k + shift[2]]
                ).flatten(),
            )

    return out


def face_info(xyz, A, B, C, D, average=True, normalize_normals=True):
    """Returns normal surface vector and area for a given set of faces.

    Let *xyz* be an (n, 3) array denoting a set of vertex locations.
    Now let vertex locations *a, b, c* and *d* define a quadrilateral
    (regular or irregular) in 2D or 3D space. For this quadrilateral,
    we organize the vertices as follows:

    CELL VERTICES::

            a -------Vab------- b
           /                   /
          /                   /
        Vda       (X)       Vbc
        /                   /
       /                   /
      d -------Vcd------- c

    where the normal vector *(X)* is pointing into the page. For a set
    of quadrilaterals whose vertices are indexed in arrays *A, B, C* and *D* ,
    this function returns the normal surface vector(s) and the area
    for each quadrilateral.

    At each vertex, there are 4 cross-products that can be used to compute the
    vector normal the surface defined by the quadrilateral. In 3D space however,
    the vertices indexed may not define a quadrilateral exactly and thus the normal vectors
    computed at each vertex might not be identical. In this case, you may choose output
    the normal vector at *a, b, c* and *d* or compute
    the average normal surface vector as follows:

    .. math::
        \\bf{n} = \\frac{1}{4} \\big (
        \\bf{v_{ab} \\times v_{da}} +
        \\bf{v_{bc} \\times v_{ab}} +
        \\bf{v_{cd} \\times v_{bc}} +
        \\bf{v_{da} \\times v_{cd}} \\big )


    For computing the surface area, we assume the vertices define a quadrilateral.

    Parameters
    ----------
    xyz : (n, 3) numpy.ndarray
        The x,y, and z locations for all verticies
    A : (n_face) numpy.ndarray
        Vector containing the indicies for the **a** vertex locations
    B : (n_face) numpy.ndarray
        Vector containing the indicies for the **b** vertex locations
    C : (n_face) numpy.ndarray
        Vector containing the indicies for the **c** vertex locations
    D : (n_face) numpy.ndarray
        Vector containing the indicies for the **d** vertex locations
    average : bool, optional
        If *True*, the function returns the average surface
        normal vector for each surface. If *False* , the function will
        return the normal vectors computed at the *A, B, C* and *D*
        vertices in a cell array {nA,nB,nC,nD}.
    normalize_normal : bool, optional
        If *True*, the function will normalize the surface normal
        vectors. This is applied regardless of whether the *average* parameter
        is set to *True* or *False*. If *False*, the vectors are not normalized.

    Returns
    -------
    N : (n_face) numpy.ndarray or (4) list of (n_face) numpy.ndarray
        Normal vector(s) for each surface. If *average* = *True*, the function
        returns an ndarray with the average surface normal vectos. If *average* = *False* ,
        the function returns a cell array {nA,nB,nC,nD} containing the normal vectors
        computed using each vertex of the surface.
    area : (n_face) numpy.ndarray
        The surface areas.

    Examples
    --------
    Here we define a set of vertices for a tensor mesh. We then
    index 4 vertices for an irregular quadrilateral. The
    function *face_info* is used to compute the normal vector
    and the surface area.

    >>> from discretize.utils import face_info
    >>> from discretize import TensorMesh
    >>> import numpy as np
    >>> import matplotlib.pyplot as plt
    >>> import matplotlib as mpl
    >>> mpl.rcParams.update({"font.size": 14})

    Define Corners of a uniform cube.

    >>> h = [1, 1]
    >>> mesh = TensorMesh([h, h, h])
    >>> xyz = mesh.nodes

    Choose the face indices,

    >>> A = np.array([0])
    >>> B = np.array([4])
    >>> C = np.array([26])
    >>> D = np.array([18])

    Compute average surface normal vector (normalized),

    >>> nvec, area = face_info(xyz, A, B, C, D)
    >>> nvec, area
    (array([[-0.70710678,  0.70710678,  0.        ]]), array([4.24264069]))

    Plot surface for example 1 on mesh

    .. collapse:: Expand to show scripting for plot

        >>> fig = plt.figure(figsize=(7, 7))
        >>> ax = fig.gca(projection='3d')
        >>> mesh.plot_grid(ax=ax)
        >>> k = [0, 4, 26, 18, 0]
        >>> xyz_quad = xyz[k, :]
        >>> ax.plot(xyz_quad[:, 0], xyz_quad[:, 1], xyz_quad[:, 2], 'r')
        >>> ax.text(-0.25, 0., 3., 'Area of the surface: {:g} $m^2$'.format(area[0]))
        >>> ax.text(-0.25, 0., 2.8, 'Normal vector: ({:.2f}, {:.2f}, {:.2f})'.format(
        ...     nvec[0, 0], nvec[0, 1], nvec[0, 2])
        ... )
        >>> plt.show()

    In our second example, the vertices are unable to define a flat
    surface in 3D space. However, we will demonstrate the *face_info*
    returns the average normal vector and an approximate surface area.

    Define the face indicies
    >>> A = np.array([0])
    >>> B = np.array([5])
    >>> C = np.array([26])
    >>> D = np.array([18])

    Compute average surface normal vector

    >>> nvec, area = face_info(xyz, A, B, C, D)
    >>> nvec, area
    (array([[-0.4472136 ,  0.89442719,  0.        ]]), array([2.23606798]))

    Plot surface for example 2 on mesh

    .. collapse:: Expand to show scripting for plot

        >>> fig = plt.figure(figsize=(7, 7))
        >>> ax = fig.gca(projection='3d')
        >>> mesh.plot_grid(ax=ax)
        >>> k = [0, 5, 26, 18, 0]
        >>> xyz_quad = xyz[k, :]
        >>> ax.plot(xyz_quad[:, 0], xyz_quad[:, 1], xyz_quad[:, 2], 'g')
        >>> ax.text(-0.25, 0., 3., 'Area of the surface: {:g} $m^2$'.format(area[0]))
        >>> ax.text(-0.25, 0., 2.8, 'Average normal vector: ({:.2f}, {:.2f}, {:.2f})'.format(
        ...     nvec[0, 0], nvec[0, 1], nvec[0, 2])
        ... )
        >>> plt.show()
    """
    if not isinstance(average, bool):
        raise TypeError("average must be a boolean")
    if not isinstance(normalize_normals, bool):
        raise TypeError("normalize_normals must be a boolean")

    AB = xyz[B, :] - xyz[A, :]
    BC = xyz[C, :] - xyz[B, :]
    CD = xyz[D, :] - xyz[C, :]
    DA = xyz[A, :] - xyz[D, :]

    def cross(X, Y):
        return np.c_[
            X[:, 1] * Y[:, 2] - X[:, 2] * Y[:, 1],
            X[:, 2] * Y[:, 0] - X[:, 0] * Y[:, 2],
            X[:, 0] * Y[:, 1] - X[:, 1] * Y[:, 0],
        ]

    nA = cross(AB, DA)
    nB = cross(BC, AB)
    nC = cross(CD, BC)
    nD = cross(DA, CD)

    length = lambda x: np.sqrt(x[:, 0] ** 2 + x[:, 1] ** 2 + x[:, 2] ** 2)
    normalize = lambda x: x / np.kron(np.ones((1, x.shape[1])), mkvc(length(x), 2))
    if average:
        # average the normals at each vertex.
        N = (nA + nB + nC + nD) / 4  # this is intrinsically weighted by area
        # normalize
        N = normalize(N)
    else:
        if normalize_normals:
            N = [normalize(nA), normalize(nB), normalize(nC), normalize(nD)]
        else:
            N = [nA, nB, nC, nD]

    # Area calculation
    #
    # Approximate by 4 different triangles, and divide by 2.
    # Each triangle is one half of the length of the cross product
    #
    # So also could be viewed as the average parallelogram.
    #
    # TODO: This does not compute correctly for concave quadrilaterals
    area = (length(nA) + length(nB) + length(nC) + length(nD)) / 4

<<<<<<< HEAD
    return N, area
=======
    return N, area


exampleLrmGrid = deprecate_function(
    example_curvilinear_grid,
    "exampleLrmGrid",
    removal_version="1.0.0",
    future_warn=True,
)
volTetra = deprecate_function(
    volume_tetrahedron, "volTetra", removal_version="1.0.0", future_warn=True
)
indexCube = deprecate_function(
    index_cube, "indexCube", removal_version="1.0.0", future_warn=True
)
faceInfo = deprecate_function(
    face_info, "faceInfo", removal_version="1.0.0", future_warn=True
)
>>>>>>> 1788cb0f
<|MERGE_RESOLUTION|>--- conflicted
+++ resolved
@@ -503,25 +503,4 @@
     # TODO: This does not compute correctly for concave quadrilaterals
     area = (length(nA) + length(nB) + length(nC) + length(nD)) / 4
 
-<<<<<<< HEAD
-    return N, area
-=======
-    return N, area
-
-
-exampleLrmGrid = deprecate_function(
-    example_curvilinear_grid,
-    "exampleLrmGrid",
-    removal_version="1.0.0",
-    future_warn=True,
-)
-volTetra = deprecate_function(
-    volume_tetrahedron, "volTetra", removal_version="1.0.0", future_warn=True
-)
-indexCube = deprecate_function(
-    index_cube, "indexCube", removal_version="1.0.0", future_warn=True
-)
-faceInfo = deprecate_function(
-    face_info, "faceInfo", removal_version="1.0.0", future_warn=True
-)
->>>>>>> 1788cb0f
+    return N, area