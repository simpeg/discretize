--- conflicted
+++ resolved
@@ -304,13 +304,8 @@
     return out
 
 
-<<<<<<< HEAD
 def face_info(xyz, A, B, C, D, average=True, normalize_normals=True):
-    """Returns normal surface vector and area for a given set of faces.
-=======
-def face_info(xyz, A, B, C, D, average=True, normalize_normals=True, **kwargs):
     r"""Return normal surface vectors and areas for a given set of faces.
->>>>>>> 9b1dfc5f
 
     Let *xyz* be an (n, 3) array denoting a set of vertex locations.
     Now let vertex locations *a, b, c* and *d* define a quadrilateral
