--- conflicted
+++ resolved
@@ -1144,22 +1144,4 @@
             a_triangs, b_triangs, c_triangs, d_triangs, e_triangs, f_triangs
         ]
 
-<<<<<<< HEAD
-    return points, simplices
-=======
-    return points, simplices
-
-
-meshTensor = deprecate_function(
-    unpack_widths, "meshTensor", removal_version="1.0.0", future_warn=True
-)
-closestPoints = deprecate_function(
-    closest_points_index, "closestPoints", removal_version="1.0.0", future_warn=True
-)
-ExtractCoreMesh = deprecate_function(
-    extract_core_mesh, "ExtractCoreMesh", removal_version="1.0.0", future_warn=True
-)
-closest_points = deprecate_function(
-    closest_points_index, "closest_points", removal_version="1.0.0", future_warn=True
-)
->>>>>>> 1788cb0f
+    return points, simplices