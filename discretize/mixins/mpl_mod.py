--- conflicted
+++ resolved
@@ -157,15 +157,6 @@
                 )
             )
 
-<<<<<<< HEAD
-=======
-        if "showIt" in kwargs:
-            show_it = kwargs.pop("showIt")
-            warnings.warn(
-                "showIt has been deprecated, please use show_it", FutureWarning
-            )
-
->>>>>>> 7aa4132b
         if ax is not None:
             ax_test = ax
             if not isinstance(ax, (list, tuple, np.ndarray)):
@@ -299,37 +290,6 @@
                 )
             )
 
-<<<<<<< HEAD
-=======
-        if "pcolorOpts" in kwargs:
-            pcolor_opts = kwargs.pop("pcolorOpts")
-            warnings.warn(
-                "pcolorOpts has been deprecated, please use pcolor_opts",
-                FutureWarning,
-            )
-        if "streamOpts" in kwargs:
-            stream_opts = kwargs.pop("streamOpts")
-            warnings.warn(
-                "streamOpts has been deprecated, please use stream_opts",
-                FutureWarning,
-            )
-        if "gridOpts" in kwargs:
-            grid_opts = kwargs.pop("gridOpts")
-            warnings.warn(
-                "gridOpts has been deprecated, please use grid_opts", FutureWarning
-            )
-        if "showIt" in kwargs:
-            show_it = kwargs.pop("showIt")
-            warnings.warn(
-                "showIt has been deprecated, please use show_it", FutureWarning
-            )
-        if "vType" in kwargs:
-            v_type = kwargs.pop("vType")
-            warnings.warn(
-                "vType has been deprecated, please use v_type", FutureWarning
-            )
-
->>>>>>> 7aa4132b
         # Some Error checking and common defaults
         if pcolor_opts is None:
             pcolor_opts = {}
@@ -539,36 +499,6 @@
             )
 
         normal = normal.upper()
-<<<<<<< HEAD
-=======
-        if "pcolorOpts" in kwargs:
-            pcolor_opts = kwargs["pcolorOpts"]
-            warnings.warn(
-                "pcolorOpts has been deprecated, please use pcolor_opts",
-                FutureWarning,
-            )
-        if "streamOpts" in kwargs:
-            stream_opts = kwargs["streamOpts"]
-            warnings.warn(
-                "streamOpts has been deprecated, please use stream_opts",
-                FutureWarning,
-            )
-        if "gridOpts" in kwargs:
-            grid_opts = kwargs["gridOpts"]
-            warnings.warn(
-                "gridOpts has been deprecated, please use grid_opts", FutureWarning
-            )
-        if "showIt" in kwargs:
-            show_it = kwargs["showIt"]
-            warnings.warn(
-                "showIt has been deprecated, please use show_it", FutureWarning
-            )
-        if "vType" in kwargs:
-            v_type = kwargs["vType"]
-            warnings.warn(
-                "vType has been deprecated, please use v_type", FutureWarning
-            )
->>>>>>> 7aa4132b
         if pcolor_opts is None:
             pcolor_opts = {}
         if stream_opts is None:
@@ -748,16 +678,6 @@
         else:
             fig.clf()
 
-<<<<<<< HEAD
-=======
-        if "pcolorOpts" in kwargs:
-            pcolor_opts = kwargs["pcolorOpts"]
-            warnings.warn(
-                "pcolorOpts has been deprecated, please use pcolor_opts",
-                FutureWarning,
-            )
-
->>>>>>> 7aa4132b
         # Populate figure
         tracker = Slicer(
             self,
@@ -1030,16 +950,6 @@
         **kwargs,
     ):
 
-<<<<<<< HEAD
-=======
-        if "annotationColor" in kwargs:
-            annotation_color = kwargs.pop("annotationColor")
-            warnings.warn(
-                "annotationColor has been deprecated, please use annotation_color",
-                FutureWarning,
-            )
-
->>>>>>> 7aa4132b
         if self.dim == 1:
             if v_type == "CC":
                 ph = ax.plot(
@@ -2338,13 +2248,6 @@
 
         return out
 
-<<<<<<< HEAD
-=======
-    plotGrid = deprecate_method("plot_grid", "plotGrid", removal_version="1.0.0", future_warn=True)
-    plotImage = deprecate_method("plot_image", "plotImage", removal_version="1.0.0", future_warn=True)
-    plotSlice = deprecate_method("plot_slice", "plotSlice", removal_version="1.0.0", future_warn=True)
-
->>>>>>> 7aa4132b
 
 class Slicer(object):
     """Plot slices of a 3D volume, interactively (scroll wheel).
@@ -2437,17 +2340,6 @@
         _, plt = load_matplotlib()
         from matplotlib.widgets import Slider  # Lazy loaded
 
-<<<<<<< HEAD
-=======
-        # 0. Some checks, not very extensive
-        if "pcolorOpts" in kwargs:
-            pcolor_opts = kwargs["pcolorOpts"]
-            warnings.warn(
-                "pcolorOpts has been deprecated, please use pcolor_opts",
-                FutureWarning,
-            )
-
->>>>>>> 7aa4132b
         # Add pcolor_opts to self
         self.pc_props = pcolor_opts if pcolor_opts is not None else {}
 
