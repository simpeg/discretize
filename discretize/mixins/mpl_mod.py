--- conflicted
+++ resolved
@@ -160,17 +160,6 @@
                 )
             )
 
-<<<<<<< HEAD
-=======
-        if "showIt" in kwargs:
-            show_it = kwargs.pop("showIt")
-            warnings.warn(
-                "showIt has been deprecated, please use show_it",
-                FutureWarning,
-                stacklevel=2,
-            )
-
->>>>>>> 53002e1f
         if ax is not None:
             ax_test = ax
             if not isinstance(ax, (list, tuple, np.ndarray)):
@@ -304,45 +293,6 @@
                 )
             )
 
-<<<<<<< HEAD
-=======
-        if "pcolorOpts" in kwargs:
-            pcolor_opts = kwargs.pop("pcolorOpts")
-            warnings.warn(
-                "pcolorOpts has been deprecated, please use pcolor_opts",
-                FutureWarning,
-                stacklevel=2,
-            )
-        if "streamOpts" in kwargs:
-            stream_opts = kwargs.pop("streamOpts")
-            warnings.warn(
-                "streamOpts has been deprecated, please use stream_opts",
-                FutureWarning,
-                stacklevel=2,
-            )
-        if "gridOpts" in kwargs:
-            grid_opts = kwargs.pop("gridOpts")
-            warnings.warn(
-                "gridOpts has been deprecated, please use grid_opts",
-                FutureWarning,
-                stacklevel=2,
-            )
-        if "showIt" in kwargs:
-            show_it = kwargs.pop("showIt")
-            warnings.warn(
-                "showIt has been deprecated, please use show_it",
-                FutureWarning,
-                stacklevel=2,
-            )
-        if "vType" in kwargs:
-            v_type = kwargs.pop("vType")
-            warnings.warn(
-                "vType has been deprecated, please use v_type",
-                FutureWarning,
-                stacklevel=2,
-            )
-
->>>>>>> 53002e1f
         # Some Error checking and common defaults
         if pcolor_opts is None:
             pcolor_opts = {}
@@ -551,44 +501,6 @@
             )
 
         normal = normal.upper()
-<<<<<<< HEAD
-=======
-        if "pcolorOpts" in kwargs:
-            pcolor_opts = kwargs["pcolorOpts"]
-            warnings.warn(
-                "pcolorOpts has been deprecated, please use pcolor_opts",
-                FutureWarning,
-                stacklevel=2,
-            )
-        if "streamOpts" in kwargs:
-            stream_opts = kwargs["streamOpts"]
-            warnings.warn(
-                "streamOpts has been deprecated, please use stream_opts",
-                FutureWarning,
-                stacklevel=2,
-            )
-        if "gridOpts" in kwargs:
-            grid_opts = kwargs["gridOpts"]
-            warnings.warn(
-                "gridOpts has been deprecated, please use grid_opts",
-                FutureWarning,
-                stacklevel=2,
-            )
-        if "showIt" in kwargs:
-            show_it = kwargs["showIt"]
-            warnings.warn(
-                "showIt has been deprecated, please use show_it",
-                FutureWarning,
-                stacklevel=2,
-            )
-        if "vType" in kwargs:
-            v_type = kwargs["vType"]
-            warnings.warn(
-                "vType has been deprecated, please use v_type",
-                FutureWarning,
-                stacklevel=2,
-            )
->>>>>>> 53002e1f
         if pcolor_opts is None:
             pcolor_opts = {}
         if stream_opts is None:
@@ -768,17 +680,6 @@
         else:
             fig.clf()
 
-<<<<<<< HEAD
-=======
-        if "pcolorOpts" in kwargs:
-            pcolor_opts = kwargs["pcolorOpts"]
-            warnings.warn(
-                "pcolorOpts has been deprecated, please use pcolor_opts",
-                FutureWarning,
-                stacklevel=2,
-            )
-
->>>>>>> 53002e1f
         # Populate figure
         tracker = Slicer(
             self,
@@ -1049,17 +950,6 @@
         stream_threshold=None,
         **kwargs,
     ):
-<<<<<<< HEAD
-=======
-        if "annotationColor" in kwargs:
-            annotation_color = kwargs.pop("annotationColor")
-            warnings.warn(
-                "annotationColor has been deprecated, please use annotation_color",
-                FutureWarning,
-                stacklevel=2,
-            )
-
->>>>>>> 53002e1f
         if self.dim == 1:
             if v_type == "CC":
                 ph = ax.plot(
@@ -2457,18 +2347,6 @@
         _, plt = load_matplotlib()
         from matplotlib.widgets import Slider  # Lazy loaded
 
-<<<<<<< HEAD
-=======
-        # 0. Some checks, not very extensive
-        if "pcolorOpts" in kwargs:
-            pcolor_opts = kwargs["pcolorOpts"]
-            warnings.warn(
-                "pcolorOpts has been deprecated, please use pcolor_opts",
-                FutureWarning,
-                stacklevel=2,
-            )
-
->>>>>>> 53002e1f
         # Add pcolor_opts to self
         self.pc_props = pcolor_opts if pcolor_opts is not None else {}
 
