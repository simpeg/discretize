"""
This module provides a way for ``discretize`` meshes to be
converted to VTK data objects (and back when possible) if the
`VTK Python package`_ is available.
The :class:`discretize.mixins.vtk_mod.InterfaceVTK` class becomes inherrited
by all mesh objects and allows users to directly convert any given mesh by
calling that mesh's ``to_vtk()`` method
(note that this method will not be available if VTK is not available).

.. _`VTK Python package`: https://pypi.org/project/vtk/

This functionality was originally developed so that discretize could be
interoperable with PVGeo_, providing a direct interface for discretize meshes
within ParaView and other VTK powered platforms. This interoperablity allows
users to visualize their finite volume meshes and model data from discretize
along side all their other georeferenced datasets in a common rendering
environment.

.. _PVGeo: http://pvgeo.org
.. _pyvista: http://docs.pyvista.org

Another notable VTK powered software platforms is ``pyvista`` (see pyvista_ docs)
which provides a direct interface to the VTK software library through accesible
Python data structures and NumPy arrays::

    pip install pyvista

By default, the ``to_vtk()`` method will return a ``pyvista`` data object so that
users can immediately start visualizing their data in 3D.

See :ref:`pyvista_demo_ref` for an example of the types of integrated
visualizations that are possible leveraging the link between discretize, pyvista_,
and PVGeo_:

.. image:: ../images/pyvista_laguna_del_maule.png
   :target: http://pvgeo.org
   :alt: PVGeo Example Visualization

.. admonition:: Laguna del Maule Bouguer Gravity
   :class: note

    This data scene is was produced from the `Laguna del Maule Bouguer Gravity`_
    example provided by Craig Miller (see Maule volcanic field, Chile. Refer to
    Miller et al 2016 EPSL for full details.)

    The rendering below shows several data sets and a model integrated together:

    * `Point Data`: the Bouguer gravity anomalies
    * Topography Surface
    * `Inverted Model`: The model has been both sliced and thresholded for low values

.. _`Laguna del Maule Bouguer Gravity`: http://docs.simpeg.xyz/content/examples/20-published/plot_laguna_del_maule_inversion.html

"""
import os
import numpy as np
from discretize.utils import cyl2cart

# from ..utils import cyl2cart

import warnings


def load_vtk(extra=None):
    """Lazy load principal VTK routines.

    This is not beautiful. But if VTK is installed, but never used, it reduces
    load time significantly.
    """
    import vtk as _vtk
    import vtk.util.numpy_support as _nps
    if extra:
        if isinstance(extra, str):
            return _vtk, _nps, getattr(_vtk, extra)
        else:
            return _vtk, _nps, [getattr(_vtk, e) for e in extra]
    else:
        return _vtk, _nps


def assign_cell_data(vtkDS, models=None):
    """Assign the model(s) to the VTK dataset as ``CellData``

    Parameters
    ----------

    vtkDS : pyvista.Common
        Any given VTK data object that has cell data

    models : dict of str:numpy.ndarray
        Name('s) and array('s). Match number of cells

    """
    _, _nps = load_vtk()

    nc = vtkDS.GetNumberOfCells()
    if models is not None:
        for name, mod in models.items():
            # Convert numpy array
            if mod.shape[0] != nc:
                raise RuntimeError(
                    'Number of model cells ({}) (first axis of model array) for "{}" does not match number of mesh cells ({}).'.format(
                        mod.shape[0], name, nc
                    )
                )
            vtkDoubleArr = _nps.numpy_to_vtk(mod, deep=1)
            vtkDoubleArr.SetName(name)
            vtkDS.GetCellData().AddArray(vtkDoubleArr)
    return vtkDS


class InterfaceVTK(object):
    """Class enabling straight forward conversion between ``discretize``
    meshes and their corresponding `VTK <https://vtk.org/doc/nightly/html/index.html>`__ or
    `PyVista <https://docs.pyvista.org/>`__ data objects. Since ``InterfaceVTK``
    is inherritted by the :class:`~discretize.base.BaseMesh` class, this
    functionality can be called directly from any ``discretize`` mesh!
    Currently this functionality is implemented for :class:`~discretize.CurvilinearMesh`,
    :class:`~discretize.TreeMesh` and :class:`discretize.TensorMesh` classes; not
    implemented for :class:`~discretize.CylindricalMesh`.

    It should be noted that if your mesh is defined on a reference frame that is **not** the
    traditional <X,Y,Z> system with vectors of :math:`(1,0,0)`, :math:`(0,1,0)`,
    and :math:`(0,0,1)`, then the mesh in VTK will be rotated so that it is plotted
    on the traditional reference frame; see examples below.

    Examples
    --------
    The following are examples which use the VTK interface to convert
    discretize meshes to VTK data objects and write to VTK formatted files.
    In the first example example, a tensor mesh whose axes lie on the
    traditional reference frame is converted to a
    :class:`pyvista.RectilinearGrid` object.

    >>> import discretize
    >>> import numpy as np
    >>> h1 = np.linspace(.1, .5, 3)
    >>> h2 = np.linspace(.1, .5, 5)
    >>> h3 = np.linspace(.1, .8, 3)
    >>> mesh = discretize.TensorMesh([h1, h2, h3])

    Get a VTK data object

    >>> dataset = mesh.to_vtk()

    Save this mesh to a VTK file

    >>> mesh.writeVTK('sample_mesh')

    Here, the reference frame of the mesh is rotated. In this case, conversion
    to VTK produces a :class:`pyvista.StructuredGrid` object.

    >>> axis_u = (1,-1,0)
    >>> axis_v = (-1,-1,0)
    >>> axis_w = (0,0,1)
    >>> mesh.orientation = np.array([
    ...    axis_u,
    ...    axis_v,
    ...    axis_w
    ... ])

    Yield the rotated vtkStructuredGrid

    >>> dataset_r = mesh.to_vtk()

    or write it out to a VTK format

    >>> mesh.writeVTK('sample_rotated')

    The two above code snippets produced a :class:`pyvista.RectilinearGrid` and a
    :class:`pyvista.StructuredGrid` respecitvely. To demonstarte the difference, we
    have plotted the two datasets next to each other where the first mesh is in
    green and its data axes are parrallel to the traditional cartesian reference
    frame. The second, rotated mesh is shown in red and its data axes are
    rotated from the traditional Cartesian reference frame as specified by the
    *orientation* property.

    >>> import pyvista
    >>> pyvista.set_plot_theme('document')

    >>> p = pyvista.BackgroundPlotter()
    >>> p.add_mesh(dataset, color='green', show_edges=True)
    >>> p.add_mesh(dataset_r, color='maroon', show_edges=True)
    >>> p.show_grid()
    >>> p.screenshot('vtk-rotated-example.png')

    .. image:: ../../images/vtk-rotated-example.png

    """

    def __tree_mesh_to_vtk(mesh, models=None):
        """
        Constructs a :class:`pyvista.UnstructuredGrid` object of this tree mesh and
        the given models as ``cell_arrays`` of that ``pyvista`` dataset.

        Parameters
        ----------

        mesh : discretize.TreeMesh
            The tree mesh to convert to a :class:`pyvista.UnstructuredGrid`

        models : dict(numpy.ndarray)
            Name('s) and array('s). Match number of cells

        """
        _vtk, _nps = load_vtk()

        # Make the data parts for the vtu object
        # Points
        ptsMat = np.vstack((mesh.gridN, mesh.gridhN))

        # Adjust if result was 2D (voxels are pixels in 2D):
        VTK_CELL_TYPE = _vtk.VTK_VOXEL
        if ptsMat.shape[1] == 2:
            # Add Z values of 0.0 if 2D
            ptsMat = np.c_[ptsMat, np.zeros(ptsMat.shape[0])]
            VTK_CELL_TYPE = _vtk.VTK_PIXEL
        if ptsMat.shape[1] != 3:
            raise RuntimeError("Points of the mesh are improperly defined.")
        # Rotate the points to the cartesian system
        ptsMat = np.dot(ptsMat, mesh.rotation_matrix)
        # Grab the points
        vtkPts = _vtk.vtkPoints()
        vtkPts.SetData(_nps.numpy_to_vtk(ptsMat, deep=True))
        # Cells
        cellArray = [c for c in mesh]
        cellConn = np.array([cell.nodes for cell in cellArray])
        cellsMat = np.concatenate(
            (np.ones((cellConn.shape[0], 1), dtype=int) * cellConn.shape[1], cellConn),
            axis=1,
        ).ravel()
        cellsArr = _vtk.vtkCellArray()
        cellsArr.SetNumberOfCells(cellConn.shape[0])
        cellsArr.SetCells(
            cellConn.shape[0],
            _nps.numpy_to_vtk(cellsMat, deep=True, array_type=_vtk.VTK_ID_TYPE),
        )
        # Make the object
        output = _vtk.vtkUnstructuredGrid()
        output.SetPoints(vtkPts)
        output.SetCells(VTK_CELL_TYPE, cellsArr)
        # Add the level of refinement as a cell array
        cell_levels = np.array([cell._level for cell in cellArray])
        refineLevelArr = _nps.numpy_to_vtk(cell_levels, deep=1)
        refineLevelArr.SetName("octreeLevel")
        output.GetCellData().AddArray(refineLevelArr)
        ubc_order = mesh._ubc_order
        # order_ubc will re-order from treemesh ordering to UBC ordering
        # need the opposite operation
        un_order = np.empty_like(ubc_order)
        un_order[ubc_order] = np.arange(len(ubc_order))
        order = _nps.numpy_to_vtk(un_order)
        order.SetName("index_cell_corner")
        output.GetCellData().AddArray(order)
        # Assign the model('s) to the object
        return assign_cell_data(output, models=models)

    def __simplex_mesh_to_vtk(mesh, models=None):
        """
        Constructs a :class:`pyvista.UnstructuredGrid` object of this simplex mesh and
        the given models as ``cell_arrays`` of that ``pyvista`` dataset.

        Parameters
        ----------

        mesh : discretize.SimplexMesh
            The simplex mesh to convert to a :class:`pyvista.UnstructuredGrid`

        models : dict(numpy.ndarray)
            Name('s) and array('s). Match number of cells

        """
        _vtk, _nps = load_vtk()

        # Make the data parts for the vtu object
        # Points
        pts = mesh.nodes
        if mesh.dim == 2:
            cell_type = _vtk.VTK_TRIANGLE
            pts = np.c_[pts, np.zeros(mesh.n_nodes)]
        elif mesh.dim == 3:
            cell_type = _vtk.VTK_TETRA
        vtk_pts = _vtk.vtkPoints()
        vtk_pts.SetData(_nps.numpy_to_vtk(pts, deep=True))

        cell_con_array = np.c_[np.full(mesh.n_cells, mesh.dim+1), mesh.simplices]
        cells = _vtk.vtkCellArray()
        cells.SetNumberOfCells(mesh.n_cells)
        cells.SetCells(
            mesh.n_cells,
            _nps.numpy_to_vtk(cell_con_array.reshape(-1), deep=True, array_type=_vtk.VTK_ID_TYPE),
        )

        output = _vtk.vtkUnstructuredGrid()
        output.SetPoints(vtk_pts)
        output.SetCells(cell_type, cells)
        # Assign the model('s) to the object
        return assign_cell_data(output, models=models)

    @staticmethod
    def __create_structured_grid(ptsMat, dims, models=None):
        """An internal helper to build out structured grids"""
        _vtk, _nps = load_vtk()

        # Adjust if result was 2D:
        if ptsMat.shape[1] == 2:
            # Figure out which dim is null
            nullDim = dims.index(None)
            ptsMat = np.insert(ptsMat, nullDim, np.zeros(ptsMat.shape[0]), axis=1)
        if ptsMat.shape[1] != 3:
            raise RuntimeError("Points of the mesh are improperly defined.")
        # Convert the points
        vtkPts = _vtk.vtkPoints()
        vtkPts.SetData(_nps.numpy_to_vtk(ptsMat, deep=True))
        # Uncover hidden dimension
        dims = tuple(0 if dim is None else dim + 1 for dim in dims)
        output = _vtk.vtkStructuredGrid()
        output.SetDimensions(dims[0], dims[1], dims[2])  # note this subtracts 1
        output.SetPoints(vtkPts)
        # Assign the model('s) to the object
        return assign_cell_data(output, models=models)

    def __get_rotated_nodes(mesh):
        """A helper to get the nodes of a mesh rotated by specified axes"""
        nodes = mesh.gridN
        if mesh.dim == 1:
            nodes = np.c_[mesh.gridN, np.zeros((mesh.nN, 2))]
        elif mesh.dim == 2:
            nodes = np.c_[mesh.gridN, np.zeros((mesh.nN, 1))]
        # Now garuntee nodes are correct
        if nodes.shape != (mesh.nN, 3):
            raise RuntimeError("Nodes of the grid are improperly defined.")
        # Rotate the points based on the axis orientations
        return np.dot(nodes, mesh.rotation_matrix)

    def __tensor_mesh_to_vtk(mesh, models=None):
        """
        Constructs a :class:`pyvista.RectilinearGrid`
        (or a :class:`pyvista.StructuredGrid`) object of this tensor mesh and the
        given models as ``cell_arrays`` of that grid.
        If the mesh is defined on a normal cartesian system then a rectilinear
        grid is generated. Otherwise, a structured grid is generated.

        Parameters
        ----------

        mesh : discretize.TensorMesh
            The tensor mesh to convert to a :class:`pyvista.RectilinearGrid`

        models : dict(numpy.ndarray)
            Name('s) and array('s). Match number of cells

        """
        _vtk, _nps = load_vtk()

        # Deal with dimensionalities
        if mesh.dim >= 1:
            vX = mesh.nodes_x
            xD = len(vX)
            yD, zD = 1, 1
            vY, vZ = np.array([0, 0])
        if mesh.dim >= 2:
            vY = mesh.nodes_y
            yD = len(vY)
        if mesh.dim == 3:
            vZ = mesh.nodes_z
            zD = len(vZ)
        # If axis orientations are standard then use a vtkRectilinearGrid
        if not mesh.reference_is_rotated:
            # Use rectilinear VTK grid.
            # Assign the spatial information.
            output = _vtk.vtkRectilinearGrid()
            output.SetDimensions(xD, yD, zD)
            output.SetXCoordinates(_nps.numpy_to_vtk(vX, deep=1))
            output.SetYCoordinates(_nps.numpy_to_vtk(vY, deep=1))
            output.SetZCoordinates(_nps.numpy_to_vtk(vZ, deep=1))
            return assign_cell_data(output, models=models)
        # Use a structured grid where points are rotated to the cartesian system
        ptsMat = InterfaceVTK.__get_rotated_nodes(mesh)
        # Assign the model('s) to the object
        return InterfaceVTK.__create_structured_grid(
            ptsMat, mesh.shape_cells, models=models
        )

    def __curvilinear_mesh_to_vtk(mesh, models=None):
        """
        Constructs a :class:`pyvista.StructuredGrid` of this mesh and the given
        models as ``cell_arrays`` of that object.

        Parameters
        ----------

        mesh : discretize.CurvilinearMesh
            The curvilinear mesh to convert to a :class:`pyvista.StructuredGrid`

        models : dict(numpy.ndarray)
            Name('s) and array('s). Match number of cells

        """
        ptsMat = InterfaceVTK.__get_rotated_nodes(mesh)
        return InterfaceVTK.__create_structured_grid(
            ptsMat, mesh.shape_cells, models=models
        )

    def __cyl_mesh_to_vtk(mesh, models=None):
        """
        Constructs an vtkUnstructuredGrid made of rational Bezier hexahedrons and wedges.
        Wedges happen on the very internal layer about r=0, and hexes occur elsewhere.
        """
        # # Points
        P = mesh._deflation_matrix('nodes', as_ones=True).T.tocsr()

        if np.any(mesh.h[1] >= np.pi):
            raise NotImplementedError(
                "Exporting cylindrical meshes to vtk with angles larger than 180 degrees"
                " is not yet supported."
            )
        # calculate control points
        dphis_half = mesh.h[1]/2
        phi_controls = mesh.nodes_y + dphis_half
        if mesh.nodes_x[0] == 0.0:
            Rs, Phis, Zs = np.meshgrid(mesh.nodes_x[1:], phi_controls, mesh.nodes_z, indexing='ij')
        else:
            Rs, Phis, Zs = np.meshgrid(mesh.nodes_x, phi_controls, mesh.nodes_z, indexing='ij')
        Rs /= np.cos(dphis_half)[None, :, None]

        control_nodes = np.c_[Rs.reshape(-1, order='F'), Phis.reshape(-1, order='F'), Zs.reshape(-1, order='F')]

        cells = np.arange(mesh.n_cells).reshape(mesh.shape_cells, order="F")
        if mesh.nodes_x[0] == 0.0:
            wedge_cells = cells[0].reshape(-1, order='F')
            hex_cells = (cells[1:]).reshape(-1, order='F')
        else:
            hex_cells = cells.reshape(-1, order='F')

        # Hex Cells...
        # calculate indices
        ir, it, iz = np.unravel_index(hex_cells, shape=mesh.shape_cells, order='F')

        irs = np.stack([ir, ir, ir+1, ir+1, ir, ir, ir+1, ir+1], axis=-1)
        its = np.stack([it+1, it, it, it+1, it+1, it, it, it+1], axis=-1)
        izs = np.stack([iz, iz, iz, iz, iz+1, iz+1, iz+1, iz+1], axis=-1)
        i_hex_nodes = np.ravel_multi_index((irs, its, izs), mesh._shape_total_nodes, order='F')
        i_hex_nodes = (P.indices[i_hex_nodes])

        if mesh.nodes_x[0] == 0.0:
            irs = np.stack([ir-1, ir, ir-1, ir], axis=-1)
        else:
            irs = np.stack([ir, ir+1, ir, ir+1], axis=-1)
        its = np.stack([it, it, it, it], axis=-1)
        izs = np.stack([iz, iz, iz+1, iz+1], axis=-1)
        i_hex_control_nodes = np.ravel_multi_index((irs, its, izs), Rs.shape, order='F')

        if mesh.nodes_x[0] == 0.0:
            # Wedge Cells nodes
            # put control points along radial edge for halfway points on the edges...
            Phis, Zs = np.meshgrid(mesh.nodes_y, mesh.nodes_z, indexing='ij')
            Rhalfs = np.full_like(Phis, mesh.nodes_x[1]*0.5)
            wedge_control_nodes = np.c_[Rhalfs.reshape(-1, order='F'), Phis.reshape(-1, order='F'), Zs.reshape(-1, order='F')]

            # indices for wedge nodes: for cell 0
            ir, it, iz = np.unravel_index(wedge_cells, shape=mesh.shape_cells, order='F')
            irs = np.stack([ir, ir+1, ir+1, ir, ir+1, ir+1], axis=-1)
            its = np.stack([it, it, it+1, it, it, it+1], axis=-1)
            izs = np.stack([iz, iz, iz, iz+1, iz+1, iz+1], axis=-1)
            i_wedge_nodes = np.ravel_multi_index((irs, its, izs), mesh._shape_total_nodes, order='F')
            i_wedge_nodes = (P.indices[i_wedge_nodes])

            its = np.stack([it, it+1, it, it+1], axis=-1)
            izs = np.stack([iz, iz, iz+1, iz+1], axis=-1)
            # wrap mode for the duplicated wedge control nodes
            i_wscn = np.ravel_multi_index((its, izs), Rhalfs.shape, order='F', mode='wrap') + len(control_nodes)

            irs = np.stack([ir, ir], axis=-1)
            its = np.stack([it, it], axis=-1)
            izs = np.stack([iz, iz+1], axis=-1)
            i_wccn = np.ravel_multi_index((irs, its, izs), Rs.shape, order='F')
            i_wedge_control_nodes = np.c_[i_wscn[:, 0], i_wccn[:, 0], i_wscn[:, 1], i_wscn[:, 2], i_wccn[:, 1], i_wscn[:, 3]]

        _vtk, _nps = load_vtk()
        ####
        # assemble cells
        cell_types = np.empty(mesh.n_cells, dtype=np.uint8)
        cell_types[hex_cells] = _vtk.VTK_BEZIER_HEXAHEDRON

        cell_con = np.empty((mesh.n_cells, 13), dtype=int)
        cell_con[:, 0] = 12
        cell_con[hex_cells, 1:9] = i_hex_nodes
        cell_con[hex_cells, 9:] = i_hex_control_nodes + mesh.n_nodes
        nodes_cyl = np.r_[mesh.nodes, control_nodes]

        # calculate weights for control points
        control_weights = (
            np.sin(np.pi/2 - dphis_half)[None, :, None]
            * np.ones((mesh.shape_nodes[0]-1, mesh.shape_nodes[2]))[:, None, :]
        )
        rational_weights = np.r_[np.ones(mesh.n_nodes), control_weights.reshape(-1, order='F')]

        higher_order_degrees = np.empty((mesh.n_cells, 3))
        higher_order_degrees[hex_cells, :] = [2, 1, 1]

        if mesh.nodes_x[0] == 0.0:
            cell_types[wedge_cells] = _vtk.VTK_BEZIER_WEDGE
            cell_con[wedge_cells, 1:7] = i_wedge_nodes
            cell_con[wedge_cells, 7:] = i_wedge_control_nodes + mesh.n_nodes
            nodes_cyl = np.r_[nodes_cyl, wedge_control_nodes]
            rational_weights = np.r_[rational_weights, np.ones(len(wedge_control_nodes))]
            higher_order_degrees[wedge_cells] = [2, 2, 1]

        nodes = cyl2cart(nodes_cyl)

        vtk_pts = _vtk.vtkPoints()
        vtk_pts.SetData(_nps.numpy_to_vtk(nodes, deep=True))

        cells = _vtk.vtkCellArray()
        cells.SetNumberOfCells(mesh.n_cells)
        cells.SetCells(
            mesh.n_cells,
            _nps.numpy_to_vtk(cell_con.reshape(-1), deep=True, array_type=_vtk.VTK_ID_TYPE),
        )
        cell_types = _nps.numpy_to_vtk(cell_types, deep=True)

        output = _vtk.vtkUnstructuredGrid()
        output.SetPoints(vtk_pts)
        output.SetCells(cell_types, cells)

        vtk_rational_weights = _nps.numpy_to_vtk(rational_weights)
        vtk_higher_order_degrees = _nps.numpy_to_vtk(higher_order_degrees)

        output.GetPointData().SetRationalWeights(vtk_rational_weights)
        output.GetCellData().SetHigherOrderDegrees(vtk_higher_order_degrees)
        # Assign the model('s) to the object
        return assign_cell_data(output, models=models)


    def to_vtk(mesh, models=None):
        """Convert mesh (and models) to corresponding VTK or PyVista data object

        This method converts a ``discretize`` mesh (and associated models) to its
        corresponding `VTK <https://vtk.org/doc/nightly/html/index.html>`__ or
        `PyVista <https://docs.pyvista.org/>`__ data object.

        Parameters
        ----------
        models : dict of [str, (n_cells) numpy.ndarray], optional
            Models are supplied as a dictionary where the keys are the model
            names. Each model is a 1D :class:`numpy.ndarray` of size (n_cells).

        Returns
        -------
        pyvista.UnstructuredGrid, pyvista.RectilinearGrid or pyvista.StructuredGrid
            The corresponding VTK or PyVista data object for the mesh and its models
        """
        converters = {
            "tree": InterfaceVTK.__tree_mesh_to_vtk,
            "tensor": InterfaceVTK.__tensor_mesh_to_vtk,
            "curv": InterfaceVTK.__curvilinear_mesh_to_vtk,
            "simplex": InterfaceVTK.__simplex_mesh_to_vtk,
            "cyl" : InterfaceVTK.__cyl_mesh_to_vtk,
        }
        key = mesh._meshType.lower()
        try:
            convert = converters[key]
        except KeyError:
            raise RuntimeError(
                "Mesh type `{}` is not currently supported for VTK conversion.".format(
                    key
                )
            )
        # Convert the data object then attempt a wrapping with `pyvista`
        cvtd = convert(mesh, models=models)
        try:
            import pyvista

            cvtd = pyvista.wrap(cvtd)
        except ImportError:
            warnings.warn(
                "For easier use of VTK objects, you should install `pyvista` (the VTK interface): pip install pyvista"
            )
        return cvtd

<<<<<<< HEAD
=======
    def toVTK(mesh, models=None):
        """*toVTK* has been deprecated and replaced by *to_vtk*"""
        warnings.warn(
            "Deprecation Warning: `toVTK` is deprecated, use `to_vtk` instead",
            category=FutureWarning,
        )
        return InterfaceVTK.to_vtk(mesh, models=models)

>>>>>>> 7aa4132b
    @staticmethod
    def _save_unstructured_grid(file_name, vtkUnstructGrid, directory=""):
        """Saves a VTK unstructured grid file (vtu) for an already generated
        :class:`pyvista.UnstructuredGrid` object.

        Parameters
        ----------
        file_name : str
            path to the output vtk file or just its name if directory is specified
        directory : str
            directory where the UBC GIF file lives
        """
        _vtk, _, extra = load_vtk(('VTK_VERSION', 'vtkXMLUnstructuredGridWriter'))
        _vtk_version, _vtkUnstWriter = extra

        if not isinstance(vtkUnstructGrid, _vtk.vtkUnstructuredGrid):
            raise RuntimeError(
                "`_save_unstructured_grid` can only handle `vtkUnstructuredGrid` objects. `%s` is not supported."
                % vtkUnstructGrid.__class__
            )
        # Check the extension of the file_name
        fname = os.path.join(directory, file_name)
        ext = os.path.splitext(fname)[1]
        if ext == "":
            fname = fname + ".vtu"
        elif ext not in ".vtu":
            raise IOError("{:s} is an incorrect extension, has to be .vtu".format(ext))
        # Make the writer
        vtuWriteFilter = _vtkUnstWriter()
        if float(_vtk_version.split(".")[0]) >= 6:
            vtuWriteFilter.SetInputDataObject(vtkUnstructGrid)
        else:
            vtuWriteFilter.SetInput(vtkUnstructGrid)
        vtuWriteFilter.SetFileName(fname)
        # Write the file
        vtuWriteFilter.Update()

    @staticmethod
    def _save_structured_grid(file_name, vtkStructGrid, directory=""):
        """Saves a VTK structured grid file (vtk) for an already generated
        :class:`pyvista.StructuredGrid` object.

        Parameters
        ----------
        file_name : str
            path to the output vtk file or just its name if directory is specified
        directory : str
            directory where the UBC GIF file lives
        """
        _vtk, _, extra = load_vtk(('VTK_VERSION', 'vtkXMLStructuredGridWriter'))
        _vtk_version,  _vtkStrucWriter = extra

        if not isinstance(vtkStructGrid, _vtk.vtkStructuredGrid):
            raise RuntimeError(
                "`_save_structured_grid` can only handle `vtkStructuredGrid` objects. `{}` is not supported.".format(
                    vtkStructGrid.__class__
                )
            )
        # Check the extension of the file_name
        fname = os.path.join(directory, file_name)
        ext = os.path.splitext(fname)[1]
        if ext == "":
            fname = fname + ".vts"
        elif ext not in ".vts":
            raise IOError("{:s} is an incorrect extension, has to be .vts".format(ext))
        # Make the writer
        writer = _vtkStrucWriter()
        if float(_vtk_version.split(".")[0]) >= 6:
            writer.SetInputDataObject(vtkStructGrid)
        else:
            writer.SetInput(vtkStructGrid)
        writer.SetFileName(fname)
        # Write the file
        writer.Update()

    @staticmethod
    def _save_rectilinear_grid(file_name, vtkRectGrid, directory=""):
        """Saves a VTK rectilinear file (vtr) ffor an already generated
        :class:`pyvista.RectilinearGrid` object.

        Parameters
        ----------
        file_name : str
            path to the output vtk file or just its name if directory is specified
        directory : str
            directory where the UBC GIF file lives
        """
        _vtk, _, _vtkRectWriter = load_vtk('vtkXMLRectilinearGridWriter')

        if not isinstance(vtkRectGrid, _vtk.vtkRectilinearGrid):
            raise RuntimeError(
                "`_save_rectilinear_grid` can only handle `vtkRectilinearGrid` objects. `{}` is not supported.".format(
                    vtkRectGrid.__class__
                )
            )
        # Check the extension of the file_name
        fname = os.path.join(directory, file_name)
        ext = os.path.splitext(fname)[1]
        if ext == "":
            fname = fname + ".vtr"
        elif ext not in ".vtr":
            raise IOError("{:s} is an incorrect extension, has to be .vtr".format(ext))
        # Write the file.
        vtrWriteFilter = _vtkRectWriter()
        vtrWriteFilter.SetInputDataObject(vtkRectGrid)
        vtrWriteFilter.SetFileName(fname)
        vtrWriteFilter.Update()

    def write_vtk(mesh, file_name, models=None, directory=""):
        """Convert mesh (and models) to corresponding VTK or PyVista data object then writes to file

        This method converts a ``discretize`` mesh (and associated models) to its
        corresponding `VTK <https://vtk.org/doc/nightly/html/index.html>`__ or
        `PyVista <https://docs.pyvista.org/>`__ data object, then writes to file.
        The output structure will be one of: ``vtkUnstructuredGrid``,
        ``vtkRectilinearGrid`` or ``vtkStructuredGrid``.

        Parameters
        ----------
        file_name : str or file name
            Full path for the output file or just its name if directory is specified
        models : dict of [str, (n_cells) numpy.ndarray], optional
            Models are supplied as a dictionary where the keys are the model
            names. Each model is a 1D :class:`numpy.ndarray` of size (n_cells).
        directory : str, optional
            output directory

        Returns
        -------
        str
            The output of Python's *write* function
        """
        vtkObj = InterfaceVTK.to_vtk(mesh, models=models)
        writers = {
            "vtkUnstructuredGrid": InterfaceVTK._save_unstructured_grid,
            "vtkRectilinearGrid": InterfaceVTK._save_rectilinear_grid,
            "vtkStructuredGrid": InterfaceVTK._save_structured_grid,
        }
        key = vtkObj.GetClassName()
        try:
            write = writers[key]
        except:
            raise RuntimeError("VTK data type `%s` is not currently supported." % key)
        return write(file_name, vtkObj, directory=directory)

<<<<<<< HEAD
=======
    def writeVTK(mesh, file_name, models=None, directory=""):
        """*writeVTK* has been deprecated and replaced by *write_vtk*"""
        warnings.warn(
            "Deprecation Warning: `writeVTK` is deprecated, use `write_vtk` instead",
            category=FutureWarning,
        )
        return InterfaceVTK.write_vtk(
            mesh, file_name, models=models, directory=directory
        )


>>>>>>> 7aa4132b
class InterfaceTensorread_vtk(object):
    """
    This class provides convenient methods for converting VTK Rectilinear Grid
    files/objects to :class:`~discretize.TensorMesh` objects.

    """

    @classmethod
    def vtk_to_tensor_mesh(TensorMesh, vtrGrid):
        """Convert ``vtkRectilinearGrid`` or :class:`~pyvista.RectilinearGrid` object
        to a :class:`~discretize.TensorMesh` object.

        Parameters
        ----------
        vtuGrid : ``vtkRectilinearGrid`` or :class:`~pyvista.RectilinearGrid`
            A VTK or PyVista rectilinear grid object

        Returns
        -------
        discretize.TensorMesh
            A discretize tensor mesh
        """
        _, _nps = load_vtk()

        # Sort information
        hx = np.abs(np.diff(_nps.vtk_to_numpy(vtrGrid.GetXCoordinates())))
        xR = _nps.vtk_to_numpy(vtrGrid.GetXCoordinates())[0]
        hy = np.abs(np.diff(_nps.vtk_to_numpy(vtrGrid.GetYCoordinates())))
        yR = _nps.vtk_to_numpy(vtrGrid.GetYCoordinates())[0]
        zD = np.diff(_nps.vtk_to_numpy(vtrGrid.GetZCoordinates()))
        # Check the direction of hz
        if np.all(zD < 0):
            hz = np.abs(zD[::-1])
            zR = _nps.vtk_to_numpy(vtrGrid.GetZCoordinates())[-1]
        else:
            hz = np.abs(zD)
            zR = _nps.vtk_to_numpy(vtrGrid.GetZCoordinates())[0]
        origin = np.array([xR, yR, zR])

        # Make the object
        tensMsh = TensorMesh([hx, hy, hz], origin=origin)

        # Grap the models
        models = {}
        for i in np.arange(vtrGrid.GetCellData().GetNumberOfArrays()):
            modelName = vtrGrid.GetCellData().GetArrayName(i)
            if np.all(zD < 0):
                modFlip = _nps.vtk_to_numpy(vtrGrid.GetCellData().GetArray(i))
                tM = tensMsh.reshape(modFlip, "CC", "CC", "M")
                modArr = tensMsh.reshape(tM[:, :, ::-1], "CC", "CC", "V")
            else:
                modArr = _nps.vtk_to_numpy(vtrGrid.GetCellData().GetArray(i))
            models[modelName] = modArr

        # Return the data
        return tensMsh, models

    @classmethod
    def read_vtk(TensorMesh, file_name, directory=""):
        """Read VTK rectilinear file (vtr or xml) and return a discretize tensor mesh (and models)

        This method reads a VTK rectilinear file (vtr or xml format) and returns
        a tuple containing the :class:`~discretize.TensorMesh` as well as a dictionary
        containing any models. The keys in the model dictionary correspond to the file
        names of the models.

        Parameters
        ----------
        file_name : str
            full path to the VTK rectilinear file (vtr or xml) containing the mesh (and
            models) or just the file name if the directory is specified.
        directory : str, optional
            directory where the file lives

        Returns
        -------
        mesh : discretize.TensorMesh
            The tensor mesh object.
        model_dict : dict of [str, (n_cells) numpy.ndarray]
            A dictionary containing the models. The keys correspond to the names of the
            models.
        """
        _, _, _vtkRectReader = load_vtk('vtkXMLRectilinearGridReader')
        fname = os.path.join(directory, file_name)
        # Read the file
        vtrReader = _vtkRectReader()
        vtrReader.SetFileName(fname)
        vtrReader.Update()
        vtrGrid = vtrReader.GetOutput()
        return TensorMesh.vtk_to_tensor_mesh(vtrGrid)

<<<<<<< HEAD
=======
    @classmethod
    def readVTK(TensorMesh, file_name, directory=""):
        """*readVTK* has been deprecated and replaced by *read_vtk*"""
        warnings.warn(
            "Deprecation Warning: `readVTK` is deprecated, use `read_vtk` instead",
            category=FutureWarning,
        )
        return InterfaceTensorread_vtk.read_vtk(
            TensorMesh, file_name, directory=directory
        )

>>>>>>> 7aa4132b

class InterfaceSimplexReadVTK:

    @classmethod
    def vtk_to_simplex_mesh(SimplexMesh, vtuGrid):
        """Convert ``vtkUnstructuredGrid`` or :class:`~pyvista.UnstructuredGrid` object
        to a :class:`~discretize.SimplexMesh` object.

        Parameters
        ----------
        vtrGrid : ``vtkUnstructuredGrid`` or :class:`~pyvista.UnstructuredGrid`
            A VTK or PyVista unstructured grid object

        Returns
        -------
        discretize.SimplexMesh
            A discretize tensor mesh
        """
        _, _nps = load_vtk()

        # check if all of the cells are the same type
        cell_types = np.unique(_nps.vtk_to_numpy(vtuGrid.GetCellTypesArray()))
        if len(cell_types) > 1:
            raise ValueError(
                "Incompatible unstructured grid. All cell's must have the same type.")
        if cell_types[0] not in [5, 10]:
            raise ValueError("Cell types must be either triangular or tetrahedral")
        if cell_types[0] == 5:
            dim = 2
        else:
            dim = 3
        # then should be safe to move forward
        simplices = _nps.vtk_to_numpy(vtuGrid.GetCells().GetConnectivityArray()).reshape(-1, dim + 1)
        points = _nps.vtk_to_numpy(vtuGrid.GetPoints().GetData())
        if dim == 2:
            points = points[:, :-1]

        mesh = SimplexMesh(points, simplices)

        # Grap the models
        models = {}
        for i in np.arange(vtuGrid.GetCellData().GetNumberOfArrays()):
            modelName = vtuGrid.GetCellData().GetArrayName(i)
            modArr = _nps.vtk_to_numpy(vtuGrid.GetCellData().GetArray(i))
            models[modelName] = modArr

        # Return the data
        return mesh, models

    @classmethod
    def read_vtk(SimplexMesh, file_name, directory=""):
        """Read VTK unstructured file (vtu or xml) and return a discretize simplex mesh (and models)

        This method reads a VTK unstructured file (vtu or xml format) and returns
        the :class:`~discretize.SimplexMesh` as well as a dictionary containing any
        models. The keys in the model dictionary correspond to the file names of the
        models.

        Parameters
        ----------
        file_name : str
            full path to the VTK unstructured file (vtr or xml) containing the mesh (and
            models) or just the file name if the directory is specified.
        directory : str, optional
            directory where the file lives

        Returns
        -------
        mesh : discretize.SimplexMesh
            The tensor mesh object.
        model_dict : dict of [str, (n_cells) numpy.ndarray]
            A dictionary containing the models. The keys correspond to the names of the
            models.
        """
        _, _, _vtkUnstReader = load_vtk('vtkXMLUnstructuredGridReader')

        fname = os.path.join(directory, file_name)
        # Read the file
        vtuReader = _vtkUnstReader()
        vtuReader.SetFileName(fname)
        vtuReader.Update()
        vtuGrid = vtuReader.GetOutput()
        return SimplexMesh.vtk_to_simplex_mesh(vtuGrid)<|MERGE_RESOLUTION|>--- conflicted
+++ resolved
@@ -579,17 +579,6 @@
             )
         return cvtd
 
-<<<<<<< HEAD
-=======
-    def toVTK(mesh, models=None):
-        """*toVTK* has been deprecated and replaced by *to_vtk*"""
-        warnings.warn(
-            "Deprecation Warning: `toVTK` is deprecated, use `to_vtk` instead",
-            category=FutureWarning,
-        )
-        return InterfaceVTK.to_vtk(mesh, models=models)
-
->>>>>>> 7aa4132b
     @staticmethod
     def _save_unstructured_grid(file_name, vtkUnstructGrid, directory=""):
         """Saves a VTK unstructured grid file (vtu) for an already generated
@@ -735,20 +724,6 @@
             raise RuntimeError("VTK data type `%s` is not currently supported." % key)
         return write(file_name, vtkObj, directory=directory)
 
-<<<<<<< HEAD
-=======
-    def writeVTK(mesh, file_name, models=None, directory=""):
-        """*writeVTK* has been deprecated and replaced by *write_vtk*"""
-        warnings.warn(
-            "Deprecation Warning: `writeVTK` is deprecated, use `write_vtk` instead",
-            category=FutureWarning,
-        )
-        return InterfaceVTK.write_vtk(
-            mesh, file_name, models=models, directory=directory
-        )
-
-
->>>>>>> 7aa4132b
 class InterfaceTensorread_vtk(object):
     """
     This class provides convenient methods for converting VTK Rectilinear Grid
@@ -840,20 +815,6 @@
         vtrGrid = vtrReader.GetOutput()
         return TensorMesh.vtk_to_tensor_mesh(vtrGrid)
 
-<<<<<<< HEAD
-=======
-    @classmethod
-    def readVTK(TensorMesh, file_name, directory=""):
-        """*readVTK* has been deprecated and replaced by *read_vtk*"""
-        warnings.warn(
-            "Deprecation Warning: `readVTK` is deprecated, use `read_vtk` instead",
-            category=FutureWarning,
-        )
-        return InterfaceTensorread_vtk.read_vtk(
-            TensorMesh, file_name, directory=directory
-        )
-
->>>>>>> 7aa4132b
 
 class InterfaceSimplexReadVTK:
 
