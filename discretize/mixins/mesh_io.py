import os
import numpy as np

from discretize.utils import mkvc

try:
    from discretize.mixins.vtk_mod import InterfaceTensorread_vtk, InterfaceSimplexReadVTK
except ImportError:
    InterfaceSimplexReadVTK = InterfaceTensorread_vtk = object


class TensorMeshIO(InterfaceTensorread_vtk):
    """Class for managing the input/output of tensor meshes and models.

    The ``TensorMeshIO`` class contains a set of class methods specifically
    for the :class:`~discretize.TensorMesh` class. These include:

        - Read/write tensor meshes to file
        - Read/write models defined on tensor meshes

    """
    @classmethod
    def _readUBC_3DMesh(cls, file_name):
        """Read 3D tensor mesh from UBC-GIF formatted file.

        Parameters
        ----------
        file_name : str or file name
            full path to the UBC-GIF formatted mesh file

        Returns
        -------
        discretize.TensorMesh
            The tensor mesh
        """

        # Interal function to read cell size lines for the UBC mesh files.
        def readCellLine(line):
            line_list = []
            for seg in line.split():
                if "*" in seg:
                    sp = seg.split("*")
                    seg_arr = np.ones((int(sp[0]),)) * float(sp[1])
                else:
                    seg_arr = np.array([float(seg)], float)
                line_list.append(seg_arr)
            return np.concatenate(line_list)

        # Read the file as line strings, remove lines with comment = !
        msh = np.genfromtxt(file_name, delimiter="\n", dtype=np.str, comments="!")
        # Fist line is the size of the model
        sizeM = np.array(msh[0].split(), dtype=float)
        # Second line is the South-West-Top corner coordinates.
        origin = np.array(msh[1].split(), dtype=float)
        # Read the cell sizes
        h1 = readCellLine(msh[2])
        h2 = readCellLine(msh[3])
        h3temp = readCellLine(msh[4])
        # Invert the indexing of the vector to start from the bottom.
        h3 = h3temp[::-1]
        # Adjust the reference point to the bottom south west corner
        origin[2] = origin[2] - np.sum(h3)
        # Make the mesh
        tensMsh = cls([h1, h2, h3], origin=origin)
        return tensMsh

    @classmethod
    def _readUBC_2DMesh(cls, file_name):
        """Read 2D tensor mesh from UBC-GIF formatted file.

        Parameters
        ----------
        file_name : str or file name
            full path to the UBC-GIF formatted mesh file

        Returns
        -------
        discretize.TensorMesh
            The tensor mesh
        """

        fopen = open(file_name, "r")

        # Read down the file and unpack dx vector
        def unpackdx(fid, nrows):
            for ii in range(nrows):
                line = fid.readline()
                var = np.array(line.split(), dtype=float)
                if ii == 0:
                    x0 = var[0]
                    xvec = np.ones(int(var[2])) * (var[1] - var[0]) / int(var[2])
                    xend = var[1]
                else:
                    xvec = np.hstack(
                        (xvec, np.ones(int(var[1])) * (var[0] - xend) / int(var[1]))
                    )
                    xend = var[0]
            return x0, xvec

        # Start with dx block
        # First line specifies the number of rows for x-cells
        line = fopen.readline()
        # Strip comments lines
        while line.startswith("!"):
            line = fopen.readline()
        nl = np.array(line.split(), dtype=int)
        [x0, dx] = unpackdx(fopen, nl[0])
        # Move down the file until reaching the z-block
        line = fopen.readline()
        if not line:
            line = fopen.readline()
        # End with dz block
        # First line specifies the number of rows for z-cells
        line = fopen.readline()
        nl = np.array(line.split(), dtype=int)
        [z0, dz] = unpackdx(fopen, nl[0])
        # Flip z0 to be the bottom of the mesh for SimPEG
        z0 = -(z0 + sum(dz))
        dz = dz[::-1]
        # Make the mesh
        tensMsh = cls([dx, dz], origin=(x0, z0))

        fopen.close()

        return tensMsh

    @classmethod
    def read_UBC(cls, file_name, directory=""):
        """Read 2D or 3D tensor mesh from UBC-GIF formatted file.

        Parameters
        ----------
        file_name : str or file name
            full path to the UBC-GIF formatted mesh file or just its name if directory is specified
        directory : str, optional
            directory where the UBC-GIF file lives

        Returns
        -------
        discretize.TensorMesh
            The tensor mesh
        """
        # Check the expected mesh dimensions
        fname = os.path.join(directory, file_name)
        # Read the file as line strings, remove lines with comment = !
        msh = np.genfromtxt(
            fname, delimiter="\n", dtype=np.str, comments="!", max_rows=1
        )
        # Fist line is the size of the model
        sizeM = np.array(msh.ravel()[0].split(), dtype=float)
        # Check if the mesh is a UBC 2D mesh
        if sizeM.shape[0] == 1:
            Tnsmsh = cls._readUBC_2DMesh(fname)
        # Check if the mesh is a UBC 3D mesh
        elif sizeM.shape[0] == 3:
            Tnsmsh = cls._readUBC_3DMesh(fname)
        else:
            raise Exception("File format not recognized")
        return Tnsmsh

    def _readModelUBC_2D(mesh, file_name):
        """Read UBC-GIF formatted model file for 2D tensor mesh.

        Parameters
        ----------
        file_name : str or file name
            full path to the UBC-GIF formatted model file

        Returns
        -------
        (n_cells) numpy.ndarray
            The model defined on the 2D tensor mesh
        """

        # Open fileand skip header... assume that we know the mesh already
        obsfile = np.genfromtxt(file_name, delimiter=" \n", dtype=np.str, comments="!")

        dim = tuple(np.array(obsfile[0].split(), dtype=int))
        if mesh.shape_cells != dim:
            raise Exception("Dimension of the model and mesh mismatch")

        model = []
        for line in obsfile[1:]:
            model.extend([float(val) for val in line.split()])
        model = np.asarray(model)
        if not len(model) == mesh.nC:
            raise Exception(
                """Something is not right, expected size is {:d}
                but unwrap vector is size {:d}""".format(
                    mesh.nC, len(model)
                )
            )

        return model.reshape(mesh.vnC, order="F")[:, ::-1].reshape(-1, order="F")

    def _readModelUBC_3D(mesh, file_name):
        """Read UBC-GIF formatted model file for 3D tensor mesh.

        Parameters
        ----------
        file_name : str or file name
            full path to the UBC-GIF formatted model file

        Returns
        -------
        (n_cells) numpy.ndarray
            The model defined on the 3D tensor mesh
        """
        f = open(file_name, "r")
        model = np.array(list(map(float, f.readlines())))
        f.close()
        nCx, nCy, nCz = mesh.shape_cells
        model = np.reshape(model, (nCz, nCx, nCy), order="F")
        model = model[::-1, :, :]
        model = np.transpose(model, (1, 2, 0))
        model = mkvc(model)
        return model

    def read_model_UBC(mesh, file_name, directory=""):
        """Read UBC-GIF formatted model file for 2D or 3D tensor mesh.

        Parameters
        ----------
        file_name : str or file name
            full path to the UBC-GIF formatted model file or just its name if directory is specified
        directory : str, optional
            directory where the UBC-GIF file lives

        Returns
        -------
        (n_cells) numpy.ndarray
            The model defined on the mesh
        """
        fname = os.path.join(directory, file_name)
        if mesh.dim == 3:
            model = mesh._readModelUBC_3D(fname)
        elif mesh.dim == 2:
            model = mesh._readModelUBC_2D(fname)
        else:
            raise Exception("mesh must be a Tensor Mesh 2D or 3D")
        return model

    def write_model_UBC(mesh, file_name, model, directory=""):
        """Write 2D or 3D tensor model to UBC-GIF formatted file.

        Parameters
        ----------
        file_name : str or file name
            full path for the output mesh file or just its name if directory is specified
        model : (n_cells) numpy.ndarray
        directory : str, optional
            output directory
        """
        fname = os.path.join(directory, file_name)
        if mesh.dim == 3:
            # Reshape model to a matrix
            modelMat = mesh.reshape(model, "CC", "CC", "M")
            # Transpose the axes
            modelMatT = modelMat.transpose((2, 0, 1))
            # Flip z to positive down
            modelMatTR = mkvc(modelMatT[::-1, :, :])
            np.savetxt(fname, modelMatTR.ravel())

        elif mesh.dim == 2:
            modelMat = mesh.reshape(model, "CC", "CC", "M").T[::-1]
            f = open(fname, "w")
            f.write("{:d} {:d}\n".format(*mesh.shape_cells))
            f.close()
            f = open(fname, "ab")
            np.savetxt(f, modelMat)
            f.close()

        else:
            raise Exception("mesh must be a Tensor Mesh 2D or 3D")

    def _writeUBC_3DMesh(mesh, file_name, comment_lines=""):
        """Write 3D tensor mesh to UBC-GIF formatted file.

        Parameters
        ----------
        file_name : str or file name
            full path for the output mesh file
        comment_lines : str, optional
            comment lines preceded are preceeded with '!'
        """
        if not mesh.dim == 3:
            raise Exception("Mesh must be 3D")

        s = comment_lines
        s += "{0:d} {1:d} {2:d}\n".format(*tuple(mesh.vnC))
        # Have to it in the same operation or use mesh.origin.copy(),
        # otherwise the mesh.origin is updated.
        origin = mesh.origin + np.array([0, 0, mesh.h[2].sum()])

        nCx, nCy, nCz = mesh.shape_cells
        s += "{0:.6f} {1:.6f} {2:.6f}\n".format(*tuple(origin))
        s += ("%.6f " * nCx + "\n") % tuple(mesh.h[0])
        s += ("%.6f " * nCy + "\n") % tuple(mesh.h[1])
        s += ("%.6f " * nCz + "\n") % tuple(mesh.h[2][::-1])
        f = open(file_name, "w")
        f.write(s)
        f.close()

    def _writeUBC_2DMesh(mesh, file_name, comment_lines=""):
        """Write 2D tensor mesh to UBC-GIF formatted file.

        Parameters
        ----------
        file_name : str or file name
            full path for the output mesh file
        comment_lines : str, optional
            comment lines preceded are preceeded with '!'
        """
        if not mesh.dim == 2:
            raise Exception("Mesh must be 2D")

        def writeF(fx, outStr=""):
            # Init
            i = 0
            origin = True
            x0 = fx[i]
            f = fx[i]
            number_segment = 0
            auxStr = ""

            while True:
                i = i + 1
                if i >= fx.size:
                    break
                dx = -f + fx[i]
                f = fx[i]
                n = 1

                for j in range(i + 1, fx.size):
                    if -f + fx[j] == dx:
                        n += 1
                        i += 1
                        f = fx[j]
                    else:
                        break

                number_segment += 1
                if origin:
                    auxStr += "{:.10f} {:.10f} {:d} \n".format(x0, f, n)
                    origin = False
                else:
                    auxStr += "{:.10f} {:d} \n".format(f, n)

            auxStr = "{:d}\n".format(number_segment) + auxStr
            outStr += auxStr

            return outStr

        # Grab face coordinates
        fx = mesh.nodes_x
        fz = -mesh.nodes_y[::-1]

        # Create the string
        outStr = comment_lines
        outStr = writeF(fx, outStr=outStr)
        outStr += "\n"
        outStr = writeF(fz, outStr=outStr)

        # Write file
        f = open(file_name, "w")
        f.write(outStr)
        f.close()

    def write_UBC(mesh, file_name, models=None, directory="", comment_lines=""):
        """Write 2D or 3D tensor mesh (and models) to UBC-GIF formatted file(s).

        Parameters
        ----------
        file_name : str or file name
            full path for the output mesh file or just its name if directory is specified
        models : dict of [str, (n_cells) numpy.ndarray], optional
            The dictionary key is a string representing the model's name. Each model
            is an (n_cells) array.
        directory : str, optional
            output directory
        comment_lines : str, optional
            comment lines preceded are preceeded with '!'
        """
        fname = os.path.join(directory, file_name)
        if mesh.dim == 3:
            mesh._writeUBC_3DMesh(fname, comment_lines=comment_lines)
        elif mesh.dim == 2:
            mesh._writeUBC_2DMesh(fname, comment_lines=comment_lines)
        else:
            raise Exception("mesh must be a Tensor Mesh 2D or 3D")

        if models is None:
            return
        if not isinstance(models, dict):
            raise TypeError("models must be a dict")
        for key in models:
            if not isinstance(key, str):
                raise TypeError(
                    "The dict key must be a string representing the file name"
                )
            mesh.write_model_UBC(key, models[key], directory=directory)

<<<<<<< HEAD
=======
    # DEPRECATED
    @classmethod
    def readUBC(TensorMesh, file_name, directory=""):
        """*readUBC* has been deprecated and replaced by *read_UBC*"""
        warnings.warn(
            "TensorMesh.readUBC has been deprecated and will be removed in"
            "discretize 1.0.0. please use TensorMesh.read_UBC",
            FutureWarning,
        )
        return TensorMesh.read_UBC(file_name, directory)

    readModelUBC = deprecate_method(
        "read_model_UBC", "readModelUBC", removal_version="1.0.0", future_warn=True
    )
    writeUBC = deprecate_method("write_UBC", "writeUBC", removal_version="1.0.0", future_warn=True)
    writeModelUBC = deprecate_method(
        "write_model_UBC", "writeModelUBC", removal_version="1.0.0", future_warn=True
    )

>>>>>>> 7aa4132b

class TreeMeshIO(object):
    """Class for managing the input/output of tree meshes and models.

    The ``TreeMeshIO`` class contains a set of class methods specifically
    for the :class:`~discretize.TreeMesh` class. These include:

        - Read/write tree meshes to file
        - Read/write models defined on tree meshes

    """
    @classmethod
    def read_UBC(TreeMesh, file_name, directory=""):
        """Read 3D tree mesh (OcTree mesh) from UBC-GIF formatted file.

        Parameters
        ----------
        file_name : str or file name
            full path to the UBC-GIF formatted mesh file or just its name if directory is specified
        directory : str, optional
            directory where the UBC-GIF file lives

        Returns
        -------
        discretize.TreeMesh
            The tree mesh
        """
        fname = os.path.join(directory, file_name)
        fileLines = np.genfromtxt(fname, dtype=str, delimiter="\n", comments="!")
        nCunderMesh = np.array(fileLines[0].split("!")[0].split(), dtype=int)
        tswCorn = np.array(fileLines[1].split("!")[0].split(), dtype=float)
        smallCell = np.array(fileLines[2].split("!")[0].split(), dtype=float)
        # Read the index array
        indArr = np.genfromtxt(
            (line.encode("utf8") for line in fileLines[4::]), dtype=np.int
        )
        nCunderMesh = nCunderMesh[: len(tswCorn)]  # remove information related to core

        hs = [np.ones(nr) * sz for nr, sz in zip(nCunderMesh, smallCell)]
        origin = tswCorn
        origin[-1] -= np.sum(hs[-1])

        ls = np.log2(nCunderMesh).astype(int)
        # if all ls are equal
        if min(ls) == max(ls):
            max_level = ls[0]
        else:
            max_level = min(ls) + 1

        mesh = TreeMesh(hs, origin=origin)
        levels = indArr[:, -1]
        indArr = indArr[:, :-1]

        indArr -= 1  # shift by 1....
        indArr = 2 * indArr + levels[:, None]  # get cell center index
        indArr[:, -1] = 2 * nCunderMesh[-1] - indArr[:, -1]  # switch direction of iz
        levels = max_level - np.log2(levels)  # calculate level

        mesh.__setstate__((indArr, levels))
        return mesh

    def read_model_UBC(mesh, file_name):
        """Read UBC-GIF formatted file model file for 3D tree mesh (OcTree).

        Parameters
        ----------
        file_name : str or list of str
            full path to the UBC-GIF formatted model file or
            just its name if directory is specified. It can also be a list of file_names.
        directory : str
            directory where the UBC-GIF file lives (optional)

        Returns
        -------
        (n_cells) numpy.ndarray or dict of [str, (n_cells) numpy.ndarray]
            The model defined on the mesh. If **file_name** is a ``dict``, it is a
            dictionary of models indexed by the file names.
        """

        if type(file_name) is list:
            out = {}
            for f in file_name:
                out[f] = mesh.read_model_UBC(f)
            return out

        modArr = np.loadtxt(file_name)

        ubc_order = mesh._ubc_order
        # order_ubc will re-order from treemesh ordering to UBC ordering
        # need the opposite operation
        un_order = np.empty_like(ubc_order)
        un_order[ubc_order] = np.arange(len(ubc_order))

        model = modArr[un_order].copy()  # ensure a contiguous array
        return model

    def write_UBC(mesh, file_name, models=None, directory=""):
        """Write OcTree mesh (and models) to UBC-GIF formatted files.

        Parameters
        ----------
        file_name : str
            full path for the output mesh file or just its name if directory is specified
        models : dict of [str, (n_cells) numpy.ndarray], optional
            The dictionary key is a string representing the model's name.
            Each model is a 1D numpy array of size (n_cells).
        directory : str, optional
            output directory (optional)
        """
        uniform_hs = np.array([np.allclose(h, h[0]) for h in mesh.h])
        if np.any(~uniform_hs):
            raise Exception("UBC form does not support variable cell widths")
        nCunderMesh = np.array([h.size for h in mesh.h], dtype=np.int64)

        tswCorn = mesh.origin.copy()
        tswCorn[-1] += np.sum(mesh.h[-1])

        smallCell = np.array([h[0] for h in mesh.h])
        nrCells = mesh.nC

        indArr, levels = mesh._ubc_indArr
        ubc_order = mesh._ubc_order

        indArr = indArr[ubc_order]
        levels = levels[ubc_order]

        # Write the UBC octree mesh file
        head = " ".join([f"{int(n)}" for n in nCunderMesh]) + " \n"
        head += " ".join([f"{v:.4f}" for v in tswCorn]) + " \n"
        head += " ".join([f"{v:.3f}" for v in smallCell]) + " \n"
        head += f"{int(nrCells)}"
        np.savetxt(file_name, np.c_[indArr, levels], fmt="%i", header=head, comments="")

        # Print the models
        if models is None:
            return
        if not isinstance(models, dict):
            raise TypeError("models must be a dict")
        for key in models:
            if not isinstance(key, str):
                raise TypeError(
                    "The dict key must be a string representing the file name"
                )
            mesh.write_model_UBC(key, models[key], directory=directory)

    def write_model_UBC(mesh, file_name, model, directory=""):
        """Write 3D tree model (OcTree) to UBC-GIF formatted file.

        Parameters
        ----------
        file_name : str
            full path for the output mesh file or just its name if directory is specified
        model : (n_cells) numpy.ndarray
            model values defined for each cell
        directory : str
            output directory (optional)
        """
        if type(file_name) is list:
            for f, m in zip(file_name, model):
                mesh.write_model_UBC(f, m)
        else:
            ubc_order = mesh._ubc_order
            fname = os.path.join(directory, file_name)
            m = model[ubc_order]
            np.savetxt(fname, m)

<<<<<<< HEAD
=======
    # DEPRECATED
    @classmethod
    def readUBC(TreeMesh, file_name, directory=""):
        """*readUBC* has been deprecated and replaced by *read_UBC*"""
        warnings.warn(
            "TensorMesh.readUBC has been deprecated and will be removed in"
            "discretize 1.0.0. please use TensorMesh.read_UBC",
            FutureWarning,
        )
        return TreeMesh.read_UBC(file_name, directory)

    readModelUBC = deprecate_method(
        "read_model_UBC", "readModelUBC", removal_version="1.0.0", future_warn=True
    )
    writeUBC = deprecate_method("write_UBC", "writeUBC", removal_version="1.0.0", future_warn=True)
    writeModelUBC = deprecate_method(
        "write_model_UBC", "writeModelUBC", removal_version="1.0.0", future_warn=True
    )

>>>>>>> 7aa4132b

class SimplexMeshIO(InterfaceSimplexReadVTK):
    pass<|MERGE_RESOLUTION|>--- conflicted
+++ resolved
@@ -400,28 +400,6 @@
                 )
             mesh.write_model_UBC(key, models[key], directory=directory)
 
-<<<<<<< HEAD
-=======
-    # DEPRECATED
-    @classmethod
-    def readUBC(TensorMesh, file_name, directory=""):
-        """*readUBC* has been deprecated and replaced by *read_UBC*"""
-        warnings.warn(
-            "TensorMesh.readUBC has been deprecated and will be removed in"
-            "discretize 1.0.0. please use TensorMesh.read_UBC",
-            FutureWarning,
-        )
-        return TensorMesh.read_UBC(file_name, directory)
-
-    readModelUBC = deprecate_method(
-        "read_model_UBC", "readModelUBC", removal_version="1.0.0", future_warn=True
-    )
-    writeUBC = deprecate_method("write_UBC", "writeUBC", removal_version="1.0.0", future_warn=True)
-    writeModelUBC = deprecate_method(
-        "write_model_UBC", "writeModelUBC", removal_version="1.0.0", future_warn=True
-    )
-
->>>>>>> 7aa4132b
 
 class TreeMeshIO(object):
     """Class for managing the input/output of tree meshes and models.
@@ -588,28 +566,6 @@
             m = model[ubc_order]
             np.savetxt(fname, m)
 
-<<<<<<< HEAD
-=======
-    # DEPRECATED
-    @classmethod
-    def readUBC(TreeMesh, file_name, directory=""):
-        """*readUBC* has been deprecated and replaced by *read_UBC*"""
-        warnings.warn(
-            "TensorMesh.readUBC has been deprecated and will be removed in"
-            "discretize 1.0.0. please use TensorMesh.read_UBC",
-            FutureWarning,
-        )
-        return TreeMesh.read_UBC(file_name, directory)
-
-    readModelUBC = deprecate_method(
-        "read_model_UBC", "readModelUBC", removal_version="1.0.0", future_warn=True
-    )
-    writeUBC = deprecate_method("write_UBC", "writeUBC", removal_version="1.0.0", future_warn=True)
-    writeModelUBC = deprecate_method(
-        "write_model_UBC", "writeModelUBC", removal_version="1.0.0", future_warn=True
-    )
-
->>>>>>> 7aa4132b
 
 class SimplexMeshIO(InterfaceSimplexReadVTK):
     pass