--- conflicted
+++ resolved
@@ -7,12 +7,7 @@
 from libc.stdlib cimport malloc, free
 from libcpp.vector cimport vector
 from libcpp cimport bool
-<<<<<<< HEAD
-from numpy.math cimport INFINITY
-from pkg_resources import require
-=======
-from libc.math cimport INFINITY
->>>>>>> cfc9f2e6
+from libc.math cimport INFINITYs
 
 from .tree cimport int_t, Tree as c_Tree, PyWrapper, Node, Edge, Face, Cell as c_Cell
 from . cimport geom
@@ -30,7 +25,7 @@
 
     This cannot be created in python, it can only be accessed by indexing the
     :class:`~discretize.TreeMesh` object. ``TreeCell`` is the object being passed
-    to the user defined refine function when calling the
+    to the user defined refine function when calling tshe
     :py:attr:`~discretize.TreeMesh.refine` method for a :class:`~discretize.TreeMesh`.
 
     Examples
