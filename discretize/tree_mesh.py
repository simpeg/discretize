#      ___          ___       ___          ___          ___          ___
#     /\  \        /\  \     /\  \        /\  \        /\  \        /\  \
#    /::\  \      /::\  \    \:\  \      /::\  \      /::\  \      /::\  \
#   /:/\:\  \    /:/\:\  \    \:\  \    /:/\:\  \    /:/\:\  \    /:/\:\  \
#  /:/  \:\  \  /:/  \:\  \   /::\  \  /::\~\:\  \  /::\~\:\  \  /::\~\:\  \
# /:/__/ \:\__\/:/__/ \:\__\ /:/\:\__\/:/\:\ \:\__\/:/\:\ \:\__\/:/\:\ \:\__\
# \:\  \ /:/  /\:\  \  \/__//:/  \/__/\/_|::\/:/  /\:\~\:\ \/__/\:\~\:\ \/__/
#  \:\  /:/  /  \:\  \     /:/  /        |:|::/  /  \:\ \:\__\   \:\ \:\__\
#   \:\/:/  /    \:\  \    \/__/         |:|\/__/    \:\ \/__/    \:\ \/__/
#    \::/  /      \:\__\                 |:|  |       \:\__\       \:\__\
#     \/__/        \/__/                  \|__|        \/__/        \/__/
#
#
#
#                      .----------------.----------------.
#                     /|               /|               /|
#                    / |              / |              / |
#                   /  |      6      /  |     7       /  |
#                  /   |            /   |            /   |
#                 .----------------.----+-----------.    |
#                /|    . ---------/|----.----------/|----.
#               / |   /|         / |   /|         / |   /|
#              /  |  / |  4     /  |  / |   5    /  |  / |
#             /   | /  |       /   | /  |       /   | /  |
#            . -------------- .----------------.    |/   |
#            |    . ---+------|----.----+------|----.    |
#            |   /|    .______|___/|____.______|___/|____.
#            |  / |   /    2  |  / |   /     3 |  / |   /
#            | /  |  /        | /  |  /        | /  |  /
#            . ---+---------- . ---+---------- .    | /
#            |    |/          |    |/          |    |/             z
#            |    . ----------|----.-----------|----.              ^   y
#            |   /      0     |   /       1    |   /               |  /
#            |  /             |  /             |  /                | /
#            | /              | /              | /                 o----> x
#            . -------------- . -------------- .
#
#
# Face Refinement:
#
#      2_______________3                    _______________
#      |               |                   |       |       |
#   ^  |               |                   |   2   |   3   |
#   |  |               |                   |       |       |
#   |  |       x       |        --->       |-------+-------|
#   t1 |               |                   |       |       |
#      |               |                   |   0   |   1   |
#      |_______________|                   |_______|_______|
#      0      t0-->    1
#
#
# Face and Edge naming conventions:
#
#                      fZp
#                       |
#                 6 ------eX3------ 7
#                /|     |         / |
#               /eZ2    .        / eZ3
#             eY2 |        fYp eY3  |
#             /   |            / fXp|
#            4 ------eX2----- 5     |
#            |fXm 2 -----eX1--|---- 3          z
#           eZ0  /            |  eY1           ^   y
#            | eY0   .  fYm  eZ1 /             |  /
#            | /     |        | /              | /
#            0 ------eX0------1                o----> x
#                    |
#                   fZm
#
#
#            fX                                  fY
#      2___________3                       2___________3
#      |     e1    |                       |     e1    |
#      |           |                       |           |
#   e0 |     x     | e2      z          e0 |     x     | e2      z
#      |           |         ^             |           |         ^
#      |___________|         |___> y       |___________|         |___> x
#      0    e3     1                       0    e3     1
#           fZ
#      2___________3
#      |     e1    |
#      |           |
#   e0 |     x     | e2      y
#      |           |         ^
#      |___________|         |___> x
#      0    e3     1

from discretize.base import BaseTensorMesh
from discretize.operators import InnerProducts, DiffOperators
from discretize.mixins import InterfaceMixins, TreeMeshIO
from discretize.utils import as_array_n_by_dim
from discretize._extensions.tree_ext import _TreeMesh, TreeCell
import numpy as np
import scipy.sparse as sp
import warnings


class TreeMesh(
    _TreeMesh, InnerProducts, DiffOperators, BaseTensorMesh, TreeMeshIO, InterfaceMixins,
):
    """Class for QuadTree (2D) and OcTree (3D) meshes.

    Tree meshes are numerical grids where the dimensions of each cell are powers of 2
    larger than some base cell dimension. Unlike the :class:`~discretize.TensorMesh`
    class, gridded locations and numerical operators for instances of ``TreeMesh``
    cannot be simply constructed using tensor products. Furthermore, each cell
    is an instance of ``TreeMesh`` is an instance of the
    :class:`~discretize.tree_mesh.TreeCell` .

    Parameters
    ----------
    h : (dim) iterable of int, numpy.ndarray, or tuple
        Defines the cell widths of the *underlying tensor mesh* along each axis. The
        length of the iterable object is equal to the dimension of the mesh (2 or 3).
        For a 3D mesh, the list would have the form *[hx, hy, hz]*. The number of cells
        along each axis **must be a power of 2** .

        Along each axis, the user has 3 choices for defining the cells widths for the
        underlying tensor mesh:

        - :class:`int` -> A unit interval is equally discretized into `N` cells.
        - :class:`numpy.ndarray` -> The widths are explicity given for each cell
        - the widths are defined as a :class:`list` of :class:`tuple` of the form *(dh, nc, [npad])*
          where *dh* is the cell width, *nc* is the number of cells, and *npad* (optional)
          is a padding factor denoting exponential increase/decrease in the cell width
          for each cell; e.g. *[(2., 10, -1.3), (2., 50), (2., 10, 1.3)]*

    origin : (dim) iterable, default: 0
        Define the origin or 'anchor point' of the mesh; i.e. the bottom-left-frontmost
        corner. By default, the mesh is anchored such that its origin is at [0, 0, 0].

        For each dimension (x, y or z), The user may set the origin 2 ways:

        - a ``scalar`` which explicitly defines origin along that dimension.
        - **{'0', 'C', 'N'}** a :class:`str` specifying whether the zero coordinate along
          each axis is the first node location ('0'), in the center ('C') or the last
          node location ('N') (see Examples).

    Examples
    --------
    Here we generate a basic 2D tree mesh.

    >>> from discretize import TreeMesh
    >>> import numpy as np
    >>> import matplotlib.pyplot as plt

    Define base mesh (domain and finest discretization),

    >>> dh = 5    # minimum cell width (base mesh cell width)
    >>> nbc = 64  # number of base mesh cells
    >>> h = dh * np.ones(nbc)
    >>> mesh = TreeMesh([h, h])

    Define corner points for a rectangular box, and subdived the mesh within the box
    to the maximum refinement level.

    >>> x0s = [120.0, 80.0]
    >>> x1s = [240.0, 160.0]
    >>> levels = [mesh.max_level]
    >>> mesh.refine_box(x0s, x1s, levels)

    >>> mesh.plot_grid()
    >>> plt.show()
    """

    _meshType = "TREE"
    _aliases = {
        **BaseTensorMesh._aliases,
        **DiffOperators._aliases,
        **{
            "ntN": "n_total_nodes",
            "ntEx": "n_total_edges_x",
            "ntEy": "n_total_edges_y",
            "ntEz": "n_total_edges_z",
            "ntE": "n_total_edges",
            "ntFx": "n_total_faces_x",
            "ntFy": "n_total_faces_y",
            "ntFz": "n_total_faces_z",
            "ntF": "n_total_faces",
            "nhN": "n_hanging_nodes",
            "nhEx": "n_hanging_edges_x",
            "nhEy": "n_hanging_edges_y",
            "nhEz": "n_hanging_edges_z",
            "nhE": "n_hanging_edges",
            "nhFx": "n_hanging_faces_x",
            "nhFy": "n_hanging_faces_y",
            "nhFz": "n_hanging_faces_z",
            "nhF": "n_hanging_faces",
            "gridhN": "hanging_nodes",
            "gridhFx": "hanging_faces_x",
            "gridhFy": "hanging_faces_y",
            "gridhFz": "hanging_faces_z",
            "gridhEx": "hanging_edges_x",
            "gridhEy": "hanging_edges_y",
            "gridhEz": "hanging_edges_z",
        },
    }
    _items = {"h", "origin", "cell_state"}

    # inheriting stuff from BaseTensorMesh that isn't defined in _QuadTree
    def __init__(self, h=None, origin=None, **kwargs):
        if "x0" in kwargs:
            origin = kwargs.pop("x0")
        super().__init__(h=h, origin=origin)

        cell_state = kwargs.pop("cell_state", None)
        cell_indexes = kwargs.pop("cell_indexes", None)
        cell_levels = kwargs.pop("cell_levels", None)
        if cell_state is None:
            if cell_indexes is not None and cell_levels is not None:
                cell_state = {}
                cell_state["indexes"] = cell_indexes
                cell_state["levels"] = cell_levels
        if cell_state is not None:
            indexes = cell_state["indexes"]
            levels = cell_state["levels"]
            self.__setstate__((indexes, levels))

    def __repr__(self):
        """Plain text representation."""
        mesh_name = "{0!s}TreeMesh".format(("Oc" if self.dim == 3 else "Quad"))

        top = "\n" + mesh_name + ": {0:2.2f}% filled\n\n".format(self.fill * 100)

        # Number of cells per level
        level_count = self._count_cells_per_index()
        non_zero_levels = np.nonzero(level_count)[0]
        cell_display = ["Level : Number of cells"]
        cell_display.append("-----------------------")
        for level in non_zero_levels:
            cell_display.append("{:^5} : {:^15}".format(level, level_count[level]))
        cell_display.append("-----------------------")
        cell_display.append("Total : {:^15}".format(self.nC))

        extent_display = ["            Mesh Extent       "]
        extent_display.append("        min     ,     max     ")
        extent_display.append("   ---------------------------")
        dim_label = {0: "x", 1: "y", 2: "z"}
        for dim in range(self.dim):
            n_vector = getattr(self, "nodes_" + dim_label[dim])
            extent_display.append(
                "{}: {:^13},{:^13}".format(dim_label[dim], n_vector[0], n_vector[-1])
            )

        for i, line in enumerate(extent_display):
            if i == len(cell_display):
                cell_display.append(" " * (len(cell_display[0]) - 3 - len(line)))
            cell_display[i] += 3 * " " + line

        h_display = ["     Cell Widths    "]
        h_display.append("    min   ,   max   ")
        h_display.append("-" * (len(h_display[0])))
        h_gridded = self.h_gridded
        mins = np.min(h_gridded, axis=0)
        maxs = np.max(h_gridded, axis=0)
        for dim in range(self.dim):
            h_display.append("{:^10}, {:^10}".format(mins[dim], maxs[dim]))

        for i, line in enumerate(h_display):
            if i == len(cell_display):
                cell_display.append(" " * len(cell_display[0]))
            cell_display[i] += 3 * " " + line

        return top + "\n".join(cell_display)

    def _repr_html_(self):
        """html representation"""
        mesh_name = "{0!s}TreeMesh".format(("Oc" if self.dim == 3 else "Quad"))
        level_count = self._count_cells_per_index()
        non_zero_levels = np.nonzero(level_count)[0]
        dim_label = {0: "x", 1: "y", 2: "z"}
        h_gridded = self.h_gridded
        mins = np.min(h_gridded, axis=0)
        maxs = np.max(h_gridded, axis=0)

        style = " style='padding: 5px 20px 5px 20px;'"
        # Cell level table:
        cel_tbl = "<table>\n"
        cel_tbl += "<tr>\n"
        cel_tbl += "<th" + style + ">Level</th>\n"
        cel_tbl += "<th" + style + ">Number of cells</th>\n"
        cel_tbl += "</tr>\n"
        for level in non_zero_levels:
            cel_tbl += "<tr>\n"
            cel_tbl += "<td" + style + ">{}</td>\n".format(level)
            cel_tbl += "<td" + style + ">{}</td>\n".format(level_count[level])
            cel_tbl += "</tr>\n"
        cel_tbl += "<tr>\n"
        cel_tbl += (
            "<td style='font-weight: bold; padding: 5px 20px 5px 20px;'> Total </td>\n"
        )
        cel_tbl += "<td" + style + "> {} </td>\n".format(self.nC)
        cel_tbl += "</tr>\n"
        cel_tbl += "</table>\n"

        det_tbl = "<table>\n"
        det_tbl += "<tr>\n"
        det_tbl += "<th></th>\n"
        det_tbl += "<th" + style + " colspan='2'>Mesh extent</th>\n"
        det_tbl += "<th" + style + " colspan='2'>Cell widths</th>\n"
        det_tbl += "</tr>\n"

        det_tbl += "<tr>\n"
        det_tbl += "<th></th>\n"
        det_tbl += "<th" + style + ">min</th>\n"
        det_tbl += "<th" + style + ">max</th>\n"
        det_tbl += "<th" + style + ">min</th>\n"
        det_tbl += "<th" + style + ">max</th>\n"
        det_tbl += "</tr>\n"
        for dim in range(self.dim):
            n_vector = getattr(self, "nodes_" + dim_label[dim])
            det_tbl += "<tr>\n"
            det_tbl += "<td" + style + ">{}</td>\n".format(dim_label[dim])
            det_tbl += "<td" + style + ">{}</td>\n".format(n_vector[0])
            det_tbl += "<td" + style + ">{}</td>\n".format(n_vector[-1])
            det_tbl += "<td" + style + ">{}</td>\n".format(mins[dim])
            det_tbl += "<td" + style + ">{}</td>\n".format(maxs[dim])
            det_tbl += "</tr>\n"
        det_tbl += "</table>\n"

        full_tbl = "<table>\n"
        full_tbl += "<tr>\n"
        full_tbl += "<td style='font-weight: bold; font-size: 1.2em; text-align: center;'>{}</td>\n".format(
            mesh_name
        )
        full_tbl += "<td style='font-size: 1.2em; text-align: center;' colspan='2'>{0:2.2f}% filled</td>\n".format(
            100 * self.fill
        )
        full_tbl += "</tr>\n"
        full_tbl += "<tr>\n"

        full_tbl += "<td>\n"
        full_tbl += cel_tbl
        full_tbl += "</td>\n"

        full_tbl += "<td>\n"
        full_tbl += det_tbl
        full_tbl += "</td>\n"

        full_tbl += "</tr>\n"
        full_tbl += "</table>\n"

        return full_tbl

    @BaseTensorMesh.origin.setter
    def origin(self, value):
        # first use the BaseTensorMesh to set the origin to handle "0, C, N"
        BaseTensorMesh.origin.fset(self, value)
        # then update the TreeMesh with the hidden value
        self._set_origin(self._origin)

    @property
    def vntF(self):
        """
        Vector number of total faces along each axis

        This property returns the total number of hanging and
        non-hanging faces along each axis direction. The returned
        quantity is a list of integers of the form [nFx,nFy,nFz].

        Returns
        -------
        list of int
            Vector number of total faces along each axis
        """
        return [self.ntFx, self.ntFy] + ([] if self.dim == 2 else [self.ntFz])

    @property
    def vntE(self):
        """
        Vector number of total edges along each axis

        This property returns the total number of hanging and
        non-hanging edges along each axis direction. The returned
        quantity is a list of integers of the form [nEx,nEy,nEz].

        Returns
        -------
        list of int
            Vector number of total edges along each axis
        """
        return [self.ntEx, self.ntEy] + ([] if self.dim == 2 else [self.ntEz])

    @property
    def stencil_cell_gradient(self):
        if getattr(self, "_stencil_cell_gradient", None) is None:

            self._stencil_cell_gradient = sp.vstack(
                [self.stencil_cell_gradient_x, self.stencil_cell_gradient_y]
            )
            if self.dim == 3:
                self._stencil_cell_gradient = sp.vstack(
                    [self._stencil_cell_gradient, self.stencil_cell_gradient_z]
                )

        return self._stencil_cell_gradient

    @property
    def cell_gradient(self):
        if getattr(self, "_cell_gradient", None) is None:

            i_s = self.face_boundary_indices

            ix = np.ones(self.nFx)
            ix[i_s[0]] = 0.0
            ix[i_s[1]] = 0.0
            Pafx = sp.diags(ix)

            iy = np.ones(self.nFy)
            iy[i_s[2]] = 0.0
            iy[i_s[3]] = 0.0
            Pafy = sp.diags(iy)

            MfI = self.get_face_inner_product(invMat=True)

            if self.dim == 2:
                Pi = sp.block_diag([Pafx, Pafy])

            elif self.dim == 3:
                iz = np.ones(self.nFz)
                iz[i_s[4]] = 0.0
                iz[i_s[5]] = 0.0
                Pafz = sp.diags(iz)
                Pi = sp.block_diag([Pafx, Pafy, Pafz])

            self._cell_gradient = (
                -Pi * MfI * self.face_divergence.T * sp.diags(self.cell_volumes)
            )

        return self._cell_gradient

    @property
    def cell_gradient_x(self):
        if getattr(self, "_cell_gradient_x", None) is None:

            nFx = self.nFx
            i_s = self.face_boundary_indices

            ix = np.ones(self.nFx)
            ix[i_s[0]] = 0.0
            ix[i_s[1]] = 0.0
            Pafx = sp.diags(ix)

            MfI = self.get_face_inner_product(invMat=True)
            MfIx = sp.diags(MfI.diagonal()[:nFx])

            self._cell_gradient_x = (
                -Pafx * MfIx * self.face_x_divergence.T * sp.diags(self.cell_volumes)
            )

        return self._cell_gradient_x

    @property
    def cell_gradient_y(self):
        if getattr(self, "_cell_gradient_y", None) is None:

            nFx = self.nFx
            nFy = self.nFy
            i_s = self.face_boundary_indices

            iy = np.ones(self.nFy)
            iy[i_s[2]] = 0.0
            iy[i_s[3]] = 0.0
            Pafy = sp.diags(iy)

            MfI = self.get_face_inner_product(invMat=True)
            MfIy = sp.diags(MfI.diagonal()[nFx : nFx + nFy])

            self._cell_gradient_y = (
                -Pafy * MfIy * self.face_y_divergence.T * sp.diags(self.cell_volumes)
            )

        return self._cell_gradient_y

    @property
    def cell_gradient_z(self):
        if self.dim == 2:
            raise TypeError("z derivative not defined in 2D")
        if getattr(self, "_cell_gradient_z", None) is None:

            nFx = self.nFx
            nFy = self.nFy
            i_s = self.face_boundary_indices

            iz = np.ones(self.nFz)
            iz[i_s[4]] = 0.0
            iz[i_s[5]] = 0.0
            Pafz = sp.diags(iz)

            MfI = self.get_face_inner_product(invMat=True)
            MfIz = sp.diags(MfI.diagonal()[nFx + nFy :])

            self._cell_gradient_z = (
                -Pafz * MfIz * self.face_z_divergence.T * sp.diags(self.cell_volumes)
            )

        return self._cell_gradient_z

    @property
    def face_x_divergence(self):
        if getattr(self, "_face_x_divergence", None) is None:
            self._face_x_divergence = self.face_divergence[:, : self.nFx]
        return self._face_x_divergence

    @property
    def face_y_divergence(self):
        if getattr(self, "_face_y_divergence", None) is None:
            self._face_y_divergence = self.face_divergence[
                :, self.nFx : self.nFx + self.nFy
            ]
        return self._face_y_divergence

    @property
    def face_z_divergence(self):
        if getattr(self, "_face_z_divergence", None) is None:
            self._face_z_divergence = self.face_divergence[:, self.nFx + self.nFy :]
        return self._face_z_divergence

    def point2index(self, locs):
        locs = as_array_n_by_dim(locs, self.dim)
        inds = self._get_containing_cell_indexes(locs)
        return inds

    def cell_levels_by_index(self, indices):
        """Fast function to return a list of levels for the given cell indices

        Parameters
        ----------
        index: (N) array_like
            Cell indexes to query

        Returns
        -------
        (N) numpy.ndarray of int
            Levels for the cells.
        """

        return self._cell_levels_by_indexes(indices)

    def get_interpolation_matrix(
<<<<<<< HEAD
        self, locs, location_type="CC", zeros_outside=False,
    ):
=======
        self, locs, location_type="cell_centers", zeros_outside=False, **kwargs
    ):
        if "locType" in kwargs:
            warnings.warn(
                "The locType keyword argument has been deprecated, please use location_type. "
                "This will be removed in discretize 1.0.0",
                FutureWarning,
            )
            location_type = kwargs["locType"]
        if "zerosOutside" in kwargs:
            warnings.warn(
                "The zerosOutside keyword argument has been deprecated, please use zeros_outside. "
                "This will be removed in discretize 1.0.0",
                FutureWarning,
            )
            zeros_outside = kwargs["zerosOutside"]
>>>>>>> 7aa4132b
        locs = as_array_n_by_dim(locs, self.dim)
        location_type = self._parse_location_type(location_type)

        if self.dim == 2 and "z" in location_type:
            raise NotImplementedError("Unable to interpolate from Z edges/faces in 2D")

        locs = np.require(np.atleast_2d(locs), dtype=np.float64, requirements="C")

        if location_type == "nodes":
            Av = self._getNodeIntMat(locs, zeros_outside)
        elif location_type in ["edges_x", "edges_y", "edges_z"]:
            Av = self._getEdgeIntMat(locs, zeros_outside, location_type[-1])
        elif location_type in ["faces_x", "faces_y", "faces_z"]:
            Av = self._getFaceIntMat(locs, zeros_outside, location_type[-1])
        elif location_type in ["cell_centers"]:
            Av = self._getCellIntMat(locs, zeros_outside)
        else:
            raise ValueError(
                "Location must be a grid location, not {}".format(location_type)
            )
        return Av

    @property
    def permute_cells(self):
        """Permutation matrix re-ordering of cells sorted by x, then y, then z

        Returns
        -------
        (n_cells, n_cells) scipy.sparse.csr_matrix
        """
        # TODO: cache these?
        P = np.lexsort(self.gridCC.T)  # sort by x, then y, then z
        return sp.identity(self.nC).tocsr()[P]

    @property
    def permute_faces(self):
        """Permutation matrix re-ordering of faces sorted by x, then y, then z

        Returns
        -------
        (n_faces, n_faces) scipy.sparse.csr_matrix
        """
        # TODO: cache these?
        Px = np.lexsort(self.gridFx.T)
        Py = np.lexsort(self.gridFy.T) + self.nFx
        if self.dim == 2:
            P = np.r_[Px, Py]
        else:
            Pz = np.lexsort(self.gridFz.T) + (self.nFx + self.nFy)
            P = np.r_[Px, Py, Pz]
        return sp.identity(self.nF).tocsr()[P]

    @property
    def permute_edges(self):
        """Permutation matrix re-ordering of edges sorted by x, then y, then z

        Returns
        -------
        (n_edges, n_edges) scipy.sparse.csr_matrix
        """
        # TODO: cache these?
        Px = np.lexsort(self.gridEx.T)
        Py = np.lexsort(self.gridEy.T) + self.nEx
        if self.dim == 2:
            P = np.r_[Px, Py]
        if self.dim == 3:
            Pz = np.lexsort(self.gridEz.T) + (self.nEx + self.nEy)
            P = np.r_[Px, Py, Pz]
        return sp.identity(self.nE).tocsr()[P]

    @property
    def cell_state(self):
        """ The current state of the cells on the mesh.

        This represents the x, y, z indices of the cells in the base tensor mesh, as
        well as their levels. It can be used to reconstruct the mesh.

        Returns
        -------
        dict
            dictionary with two entries:

            - ``"indexes"``: the indexes of the cells
            - ``"levels"``: the levels of the cells
        """
        indexes, levels = self.__getstate__()
        return {"indexes": indexes.tolist(), "levels": levels.tolist()}

    def validate(self):
        return self.finalized

    def equals(self, other):
        try:
            if self.finalized and other.finalized:
                return super().equals(other)
        except AttributeError:
            pass
        return False

    def __reduce__(self):
<<<<<<< HEAD
        return TreeMesh, (self.h, self.origin), self.__getstate__()
=======
        return TreeMesh, (self.h, self.origin), self.__getstate__()

    cellGrad = deprecate_property("cell_gradient", "cellGrad", removal_version="1.0.0", future_warn=True)
    cellGradx = deprecate_property(
        "cell_gradient_x", "cellGradx", removal_version="1.0.0", future_warn=True
    )
    cellGrady = deprecate_property(
        "cell_gradient_y", "cellGrady", removal_version="1.0.0", future_warn=True
    )
    cellGradz = deprecate_property(
        "cell_gradient_z", "cellGradz", removal_version="1.0.0", future_warn=True
    )
    cellGradStencil = deprecate_property(
        "cell_gradient_stencil", "cellGradStencil", removal_version="1.0.0", future_warn=True
    )
    faceDivx = deprecate_property(
        "face_x_divergence", "faceDivx", removal_version="1.0.0", future_warn=True
    )
    faceDivy = deprecate_property(
        "face_y_divergence", "faceDivy", removal_version="1.0.0", future_warn=True
    )
    faceDivz = deprecate_property(
        "face_z_divergence", "faceDivz", removal_version="1.0.0", future_warn=True
    )
    maxLevel = deprecate_property("max_used_level", "maxLevel", removal_version="1.0.0", future_warn=True)
    areaFx = deprecate_property("face_x_areas", "areaFx", removal_version="1.0.0", future_warn=True)
    areaFy = deprecate_property("face_y_areas", "areaFy", removal_version="1.0.0", future_warn=True)
    areaFz = deprecate_property("face_z_areas", "areaFz", removal_version="1.0.0", future_warn=True)
    edgeEx = deprecate_property("edge_x_lengths", "edgeEx", removal_version="1.0.0", future_warn=True)
    edgeEy = deprecate_property("edge_y_lengths", "edgeEy", removal_version="1.0.0", future_warn=True)
    edgeEz = deprecate_property("edge_z_lengths", "edgeEz", removal_version="1.0.0", future_warn=True)
    permuteCC = deprecate_property(
        "permute_cells", "permuteCC", removal_version="1.0.0", future_warn=True
    )
    permuteF = deprecate_property("permute_faces", "permuteF", removal_version="1.0.0", future_warn=True)
    permuteE = deprecate_property("permute_edges", "permuteE", removal_version="1.0.0", future_warn=True)
    faceBoundaryInd = deprecate_property(
        "face_boundary_indices", "faceBoundaryInd", removal_version="1.0.0", future_warn=True
    )
    cellBoundaryInd = deprecate_property(
        "cell_boundary_indices", "cellBoundaryInd", removal_version="1.0.0", future_warn=True
    )
    _aveCC2FxStencil = deprecate_property(
        "average_cell_to_total_face_x", "_aveCC2FxStencil", removal_version="1.0.0", future_warn=True
    )
    _aveCC2FyStencil = deprecate_property(
        "average_cell_to_total_face_y", "_aveCC2FyStencil", removal_version="1.0.0", future_warn=True
    )
    _aveCC2FzStencil = deprecate_property(
        "average_cell_to_total_face_z", "_aveCC2FzStencil", removal_version="1.0.0", future_warn=True
    )
    _cellGradStencil = deprecate_property(
        "stencil_cell_gradient", "_cellGradStencil", removal_version="1.0.0", future_warn=True
    )
    _cellGradxStencil = deprecate_property(
        "stencil_cell_gradient_x", "_cellGradxStencil", removal_version="1.0.0", future_warn=True
    )
    _cellGradyStencil = deprecate_property(
        "stencil_cell_gradient_y", "_cellGradyStencil", removal_version="1.0.0", future_warn=True
    )
    _cellGradzStencil = deprecate_property(
        "stencil_cell_gradient_z", "_cellGradzStencil", removal_version="1.0.0", future_warn=True
    )
>>>>>>> 7aa4132b
<|MERGE_RESOLUTION|>--- conflicted
+++ resolved
@@ -538,27 +538,8 @@
         return self._cell_levels_by_indexes(indices)
 
     def get_interpolation_matrix(
-<<<<<<< HEAD
-        self, locs, location_type="CC", zeros_outside=False,
+        self, locs, location_type="cell_centers", zeros_outside=False,
     ):
-=======
-        self, locs, location_type="cell_centers", zeros_outside=False, **kwargs
-    ):
-        if "locType" in kwargs:
-            warnings.warn(
-                "The locType keyword argument has been deprecated, please use location_type. "
-                "This will be removed in discretize 1.0.0",
-                FutureWarning,
-            )
-            location_type = kwargs["locType"]
-        if "zerosOutside" in kwargs:
-            warnings.warn(
-                "The zerosOutside keyword argument has been deprecated, please use zeros_outside. "
-                "This will be removed in discretize 1.0.0",
-                FutureWarning,
-            )
-            zeros_outside = kwargs["zerosOutside"]
->>>>>>> 7aa4132b
         locs = as_array_n_by_dim(locs, self.dim)
         location_type = self._parse_location_type(location_type)
 
@@ -659,70 +640,4 @@
         return False
 
     def __reduce__(self):
-<<<<<<< HEAD
-        return TreeMesh, (self.h, self.origin), self.__getstate__()
-=======
-        return TreeMesh, (self.h, self.origin), self.__getstate__()
-
-    cellGrad = deprecate_property("cell_gradient", "cellGrad", removal_version="1.0.0", future_warn=True)
-    cellGradx = deprecate_property(
-        "cell_gradient_x", "cellGradx", removal_version="1.0.0", future_warn=True
-    )
-    cellGrady = deprecate_property(
-        "cell_gradient_y", "cellGrady", removal_version="1.0.0", future_warn=True
-    )
-    cellGradz = deprecate_property(
-        "cell_gradient_z", "cellGradz", removal_version="1.0.0", future_warn=True
-    )
-    cellGradStencil = deprecate_property(
-        "cell_gradient_stencil", "cellGradStencil", removal_version="1.0.0", future_warn=True
-    )
-    faceDivx = deprecate_property(
-        "face_x_divergence", "faceDivx", removal_version="1.0.0", future_warn=True
-    )
-    faceDivy = deprecate_property(
-        "face_y_divergence", "faceDivy", removal_version="1.0.0", future_warn=True
-    )
-    faceDivz = deprecate_property(
-        "face_z_divergence", "faceDivz", removal_version="1.0.0", future_warn=True
-    )
-    maxLevel = deprecate_property("max_used_level", "maxLevel", removal_version="1.0.0", future_warn=True)
-    areaFx = deprecate_property("face_x_areas", "areaFx", removal_version="1.0.0", future_warn=True)
-    areaFy = deprecate_property("face_y_areas", "areaFy", removal_version="1.0.0", future_warn=True)
-    areaFz = deprecate_property("face_z_areas", "areaFz", removal_version="1.0.0", future_warn=True)
-    edgeEx = deprecate_property("edge_x_lengths", "edgeEx", removal_version="1.0.0", future_warn=True)
-    edgeEy = deprecate_property("edge_y_lengths", "edgeEy", removal_version="1.0.0", future_warn=True)
-    edgeEz = deprecate_property("edge_z_lengths", "edgeEz", removal_version="1.0.0", future_warn=True)
-    permuteCC = deprecate_property(
-        "permute_cells", "permuteCC", removal_version="1.0.0", future_warn=True
-    )
-    permuteF = deprecate_property("permute_faces", "permuteF", removal_version="1.0.0", future_warn=True)
-    permuteE = deprecate_property("permute_edges", "permuteE", removal_version="1.0.0", future_warn=True)
-    faceBoundaryInd = deprecate_property(
-        "face_boundary_indices", "faceBoundaryInd", removal_version="1.0.0", future_warn=True
-    )
-    cellBoundaryInd = deprecate_property(
-        "cell_boundary_indices", "cellBoundaryInd", removal_version="1.0.0", future_warn=True
-    )
-    _aveCC2FxStencil = deprecate_property(
-        "average_cell_to_total_face_x", "_aveCC2FxStencil", removal_version="1.0.0", future_warn=True
-    )
-    _aveCC2FyStencil = deprecate_property(
-        "average_cell_to_total_face_y", "_aveCC2FyStencil", removal_version="1.0.0", future_warn=True
-    )
-    _aveCC2FzStencil = deprecate_property(
-        "average_cell_to_total_face_z", "_aveCC2FzStencil", removal_version="1.0.0", future_warn=True
-    )
-    _cellGradStencil = deprecate_property(
-        "stencil_cell_gradient", "_cellGradStencil", removal_version="1.0.0", future_warn=True
-    )
-    _cellGradxStencil = deprecate_property(
-        "stencil_cell_gradient_x", "_cellGradxStencil", removal_version="1.0.0", future_warn=True
-    )
-    _cellGradyStencil = deprecate_property(
-        "stencil_cell_gradient_y", "_cellGradyStencil", removal_version="1.0.0", future_warn=True
-    )
-    _cellGradzStencil = deprecate_property(
-        "stencil_cell_gradient_z", "_cellGradzStencil", removal_version="1.0.0", future_warn=True
-    )
->>>>>>> 7aa4132b
+        return TreeMesh, (self.h, self.origin), self.__getstate__()