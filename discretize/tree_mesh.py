--- conflicted
+++ resolved
@@ -1103,120 +1103,4 @@
 
     def __reduce__(self):
         """Return the necessary items to reconstruct this object's state."""
-<<<<<<< HEAD
-        return TreeMesh, (self.h, self.origin), self.__getstate__()
-=======
-        return TreeMesh, (self.h, self.origin, False), self.__getstate__()
-
-    cellGrad = deprecate_property(
-        "cell_gradient", "cellGrad", removal_version="1.0.0", error=True
-    )
-    cellGradx = deprecate_property(
-        "cell_gradient_x", "cellGradx", removal_version="1.0.0", error=True
-    )
-    cellGrady = deprecate_property(
-        "cell_gradient_y", "cellGrady", removal_version="1.0.0", error=True
-    )
-    cellGradz = deprecate_property(
-        "cell_gradient_z", "cellGradz", removal_version="1.0.0", error=True
-    )
-    cellGradStencil = deprecate_property(
-        "cell_gradient_stencil",
-        "cellGradStencil",
-        removal_version="1.0.0",
-        error=True,
-    )
-    faceDivx = deprecate_property(
-        "face_x_divergence", "faceDivx", removal_version="1.0.0", error=True
-    )
-    faceDivy = deprecate_property(
-        "face_y_divergence", "faceDivy", removal_version="1.0.0", error=True
-    )
-    faceDivz = deprecate_property(
-        "face_z_divergence", "faceDivz", removal_version="1.0.0", error=True
-    )
-    maxLevel = deprecate_property(
-        "max_used_level", "maxLevel", removal_version="1.0.0", error=True
-    )
-    areaFx = deprecate_property(
-        "face_x_areas", "areaFx", removal_version="1.0.0", error=True
-    )
-    areaFy = deprecate_property(
-        "face_y_areas", "areaFy", removal_version="1.0.0", error=True
-    )
-    areaFz = deprecate_property(
-        "face_z_areas", "areaFz", removal_version="1.0.0", error=True
-    )
-    edgeEx = deprecate_property(
-        "edge_x_lengths", "edgeEx", removal_version="1.0.0", error=True
-    )
-    edgeEy = deprecate_property(
-        "edge_y_lengths", "edgeEy", removal_version="1.0.0", error=True
-    )
-    edgeEz = deprecate_property(
-        "edge_z_lengths", "edgeEz", removal_version="1.0.0", error=True
-    )
-    permuteCC = deprecate_property(
-        "permute_cells", "permuteCC", removal_version="1.0.0", error=True
-    )
-    permuteF = deprecate_property(
-        "permute_faces", "permuteF", removal_version="1.0.0", error=True
-    )
-    permuteE = deprecate_property(
-        "permute_edges", "permuteE", removal_version="1.0.0", error=True
-    )
-    faceBoundaryInd = deprecate_property(
-        "face_boundary_indices",
-        "faceBoundaryInd",
-        removal_version="1.0.0",
-        error=True,
-    )
-    cellBoundaryInd = deprecate_property(
-        "cell_boundary_indices",
-        "cellBoundaryInd",
-        removal_version="1.0.0",
-        error=True,
-    )
-    _aveCC2FxStencil = deprecate_property(
-        "average_cell_to_total_face_x",
-        "_aveCC2FxStencil",
-        removal_version="1.0.0",
-        error=True,
-    )
-    _aveCC2FyStencil = deprecate_property(
-        "average_cell_to_total_face_y",
-        "_aveCC2FyStencil",
-        removal_version="1.0.0",
-        error=True,
-    )
-    _aveCC2FzStencil = deprecate_property(
-        "average_cell_to_total_face_z",
-        "_aveCC2FzStencil",
-        removal_version="1.0.0",
-        error=True,
-    )
-    _cellGradStencil = deprecate_property(
-        "stencil_cell_gradient",
-        "_cellGradStencil",
-        removal_version="1.0.0",
-        error=True,
-    )
-    _cellGradxStencil = deprecate_property(
-        "stencil_cell_gradient_x",
-        "_cellGradxStencil",
-        removal_version="1.0.0",
-        error=True,
-    )
-    _cellGradyStencil = deprecate_property(
-        "stencil_cell_gradient_y",
-        "_cellGradyStencil",
-        removal_version="1.0.0",
-        error=True,
-    )
-    _cellGradzStencil = deprecate_property(
-        "stencil_cell_gradient_z",
-        "_cellGradzStencil",
-        removal_version="1.0.0",
-        error=True,
-    )
->>>>>>> 4690ff5c
+        return TreeMesh, (self.h, self.origin, False), self.__getstate__()